--- conflicted
+++ resolved
@@ -16,15 +16,10 @@
         soup = BeautifulSoup(fp, 'html.parser')
         for anchor in soup.find_all('a', {"class": "yql-x"}):
             sanitized_query = re.sub('\n', '', anchor.text)
-<<<<<<< HEAD
-            links.add('https://api.search.vespa.ai/search/?yql=' + quote(sanitized_query))
-        for anchor in soup.find_all('a', {"class": "cord19-x"}):
-=======
-            links.add((filename, 'https://doc-search.vespa.oath.cloud/search/?yql=' + quote(sanitized_query)))
+            links.add((filename, 'https://api.search.vespa.ai/search/?yql=' + quote(sanitized_query)))
         for anchor in soup.find_all('a', {"class": "querystring-x"}):
->>>>>>> a484a3a1
             sanitized_query = re.sub('\n', '', anchor.text)
-            links.add((filename, 'https://doc-search.vespa.oath.cloud/search/?' + quote(sanitized_query, safe='&=')))
+            links.add((filename, 'https://api.search.vespa.ai/search/?' + quote(sanitized_query, safe='&=')))
 
 
 def get_links(directory):
