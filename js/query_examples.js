
function generateQueryExamples () {
    let docsearchQueries = document.getElementsByClassName("yql-x");
    for (let anchor of docsearchQueries) {
<<<<<<< HEAD
        generateQuery(anchor, "https://api.search.vespa.ai/search/");
=======
        generateYQL(anchor, "https://doc-search.vespa.oath.cloud/search/");
>>>>>>> a484a3a1
    }
    let queryStringQueries = document.getElementsByClassName("querystring-x");
    for (let anchor of queryStringQueries) {
        generateQuery(anchor, "https://doc-search.vespa.oath.cloud/search/");
    }
}

function generateYQL(anchor, endpoint) {
    anchor.setAttribute("href", encodeURI(endpoint + "?yql=" + anchor.innerText));
}

function generateQuery(anchor, endpoint) {
    anchor.setAttribute("href", encodeURI(endpoint + "?" + anchor.innerText));
}

document.addEventListener("DOMContentLoaded", generateQueryExamples);<|MERGE_RESOLUTION|>--- conflicted
+++ resolved
@@ -2,15 +2,11 @@
 function generateQueryExamples () {
     let docsearchQueries = document.getElementsByClassName("yql-x");
     for (let anchor of docsearchQueries) {
-<<<<<<< HEAD
-        generateQuery(anchor, "https://api.search.vespa.ai/search/");
-=======
-        generateYQL(anchor, "https://doc-search.vespa.oath.cloud/search/");
->>>>>>> a484a3a1
+        generateYQL(anchor, "https://api.search.vespa.ai/search/");
     }
     let queryStringQueries = document.getElementsByClassName("querystring-x");
     for (let anchor of queryStringQueries) {
-        generateQuery(anchor, "https://doc-search.vespa.oath.cloud/search/");
+        generateQuery(anchor, "https://api.search.vespa.ai/search/");
     }
 }
 
