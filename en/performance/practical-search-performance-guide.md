---
# Copyright Yahoo. Licensed under the terms of the Apache 2.0 license. See LICENSE in the project root.
title: "Vespa query performance - a practical guide"
---

 This is a practical Vespa query performance guide. It uses the 
 [Last.fm](http://millionsongdataset.com/lastfm/) tracks dataset to illustrate Vespa query performance. 
 Latency numbers mentioned in the guide are obtained from running this guide on a MacBook Pro x86.  

This guide covers the following query serving performance aspects:
- [Basic text search query performance](#basic-text-search-query-performance)
- [Hits and document summaries](#hits-and-summaries)
- [Multi-valued query operators (dotProduct, weakAnd, wand, weightedSet)](#multi-valued-query-operators)
- [Searching attribute fields](#searching-attribute-fields)
- [Searching attribute fields with fast-search](#searching-attribute-fields-using-fast-search)
- [Ranking with tensor computations](#tensor-computations)
- [Multi-threaded search and ranking](#multi-threaded-search-and-ranking)
- [Range search with hit limits for early termination](#advanced-range-search-with-hitlimit)
- [Early termination using match phase limits](#match-phase-limit---early-termination)
- [Advanced query tracing](#advanced-query-tracing)

The guide includes step-by-step instructions on how to reproduce the experiments. 
This guide is best read after having read the [Vespa Overview](../overview.html) documentation first.

## Prerequisites
These are the prerequisites for reproducing the steps in this performance guide:

* [Docker](https://www.docker.com/) Desktop installed and running.
* Operating system: Linux, macOS or Windows 10 Pro (Docker requirement)
* Architecture: x86_64
* Minimum **6 GB** memory dedicated to Docker (the default is 2 GB on Macs).
Refer to [Docker memory](https://docs.vespa.ai/en/operations/docker-containers.html#memory)
  for details and troubleshooting
* [Homebrew](https://brew.sh/) to install [Vespa CLI](https://docs.vespa.ai/en/vespa-cli.html), or download
  a vespa cli release from [Github releases](https://github.com/vespa-engine/vespa/releases).
* Python3 for converting the dataset to Vespa json. 
* curl to download the dataset. 

## Installing vespa-cli 

This tutorial uses [Vespa-CLI](https://docs.vespa.ai/en/vespa-cli.html), 
Vespa CLI is the official command-line client for Vespa.ai. 
It is a single binary without any runtime dependencies and is available for Linux, macOS and Windows.

<div class="pre-parent">
  <button class="d-icon d-duplicate pre-copy-button" onclick="copyPreContent(this)"></button>
<pre>
$ brew install vespa-cli 
</pre>
</div>

## Dataset
This guide uses the [Last.fm](http://millionsongdataset.com/lastfm/) tracks dataset. 
Note that the dataset is released under the following terms:

>Research only, strictly non-commercial. For details, or if you are unsure, please contact Last.fm. 
>Also, Last.fm has the right to advertise and refer to any work derived from the dataset.

To download the dataset directly (120 MB zip file), run:
<div class="pre-parent">
  <button class="d-icon d-duplicate pre-copy-button" onclick="copyPreContent(this)"></button>
<pre data-test="exec">
$ curl -L -o lastfm_test.zip \
    http://millionsongdataset.com/sites/default/files/lastfm/lastfm_test.zip 
$ unzip lastfm_test.zip
</pre>
</div>

The downloaded data needs to be converted to
[the JSON format expected by Vespa](../reference/document-json-format.html). 

This [python](https://www.python.org/) script is used to traverse the dataset
files and create a JSONL formatted feed file with Vespa feed operations.
The schema for this feed is introduced in the next sections. 

<pre style="display:none" data-test="file" data-path="create-vespa-feed.py">
import os
import sys
import json
import unicodedata

directory = sys.argv[1]
seen_tracks = set() 

def remove_control_characters(s):
    return "".join(ch for ch in s if unicodedata.category(ch)[0]!="C")

def process_file(filename):
    global seen_tracks
    with open(filename) as fp:
        doc = json.load(fp)
        title = doc['title']
        artist = doc['artist']
        hash = title + artist
        if hash in seen_tracks:
            return
        else:
            seen_tracks.add(hash) 

        track_id = doc['track_id']
        tags = doc['tags']
        tags_dict = dict()
        for t in tags:
            k,v = t[0],int(t[1])
            tags_dict[k] = v
        similars = doc['similars']
        tensor_cells = []
        keys_seen = dict()
        for s in similars:
            k,v = s[0],float(s[1])
            if k in keys_seen:
                continue
            else:
                keys_seen[k] = 1
            cell = {
                "address": {
                    "trackid": k
                },
                "value": v
            }
            tensor_cells.append(cell)

        vespa_doc = {
            "put": "id:music:track::%s" % track_id,
                "fields": {
                    "title": remove_control_characters(title),
                    "track_id": track_id,
                    "artist": remove_control_characters(artist),
                    "tags": tags_dict,
                    "similar": {
                        "cells": tensor_cells
                    }
            }
        }
        print(json.dumps(vespa_doc))

sorted_files = []
for root, dirs, files in os.walk(directory):
    for filename in files:
        filename = os.path.join(root, filename)
        sorted_files.append(filename)
sorted_files.sort()
for filename in sorted_files:
    process_file(filename)
</pre>

<pre>{% highlight python%}
import os
import sys
import json
import unicodedata

directory = sys.argv[1]
seen_tracks = set() 

def remove_control_characters(s):
    return "".join(ch for ch in s if unicodedata.category(ch)[0]!="C")

def process_file(filename):
    global seen_tracks
    with open(filename) as fp:
        doc = json.load(fp)
        title = doc['title']
        artist = doc['artist']
        hash = title + artist
        if hash in seen_tracks:
            return
        else:
            seen_tracks.add(hash) 

        track_id = doc['track_id']
        tags = doc['tags']
        tags_dict = dict()
        for t in tags:
            k,v = t[0],int(t[1])
            tags_dict[k] = v
        similars = doc['similars']
        tensor_cells = []
        keys_seen = dict()
        for s in similars:
            k,v = s[0],float(s[1])
            if k in keys_seen:
                continue
            else:
                keys_seen[k] = 1
            cell = {
                "address": {
                    "trackid": k
                },
                "value": v
            }
            tensor_cells.append(cell)

        vespa_doc = {
            "put": "id:music:track::%s" % track_id,
                "fields": {
                    "title": remove_control_characters(title),
                    "track_id": track_id,
                    "artist": remove_control_characters(artist),
                    "tags": tags_dict,
                    "similar": {
                        "cells": tensor_cells
                    }
            }
        }
        print(json.dumps(vespa_doc))

sorted_files = []
for root, dirs, files in os.walk(directory):
    for filename in files:
        filename = os.path.join(root, filename)
        sorted_files.append(filename)
sorted_files.sort()
for filename in sorted_files:
    process_file(filename)
{% endhighlight %}</pre>

Run the script and create the `feed.jsonl` file:

<div class="pre-parent">
  <button class="d-icon d-duplicate pre-copy-button" onclick="copyPreContent(this)"></button>
<pre data-test="exec">
$ python3 create-vespa-feed.py lastfm_test > feed.jsonl
</pre>
</div>

## Create a Vespa Application Package

A [Vespa application package](../cloudconfig/application-packages.html) is the set 
of configuration files and Java plugins that together define the behavior of a Vespa system:
what functionality to use, the available document types, how ranking will be done,
and how data will be processed during feeding and indexing.

The minimum required files to create the basic search application are `track.sd` and `services.xml`.
Create directories for the configuration files:

<div class="pre-parent">
  <button class="d-icon d-duplicate pre-copy-button" onclick="copyPreContent(this)"></button>
<pre data-test="exec">
$ mkdir -p app/schemas; mkdir -p app/search/query-profiles/types
</pre>
</div>

### Schema

A Vespa [schema](../schemas.html) is a configuration of a document type and ranking and
compute specifications. This app use a `track` schema defined as:

<pre data-test="file" data-path="app/schemas/track.sd">
schema track {

    document track {

        field track_id type string {
            indexing: summary | attribute
            rank: filter
            match: word
        }

        field title type string {
            indexing: summary | index
            index: enable-bm25
        }

        field artist type string {
            indexing: summary | index
        }

        field tags type weightedset&lt;string&gt; {
            indexing: summary | attribute
        }

        field similar type tensor&lt;float&gt;(trackid{}) {
            indexing: summary | attribute
        }
    }

    fieldset default {
        fields: title, artist
    }
}
</pre>

Notice that the `track_id` field has :

- [rank: filter](../reference/schema-reference.html#rank). 
This setting can save resources when matching against the field.   
- [match: word](../reference/schema-reference.html#match). 
This is a database-style matching mode, preserving punctuation characters. 

### Services Specification

The [services.xml](../reference/services.html) defines the services that make up
the Vespa application — which services to run and how many nodes per service.

<pre data-test="file" data-path="app/services.xml">
&lt;?xml version="1.0" encoding="UTF-8"?&gt;
&lt;services version="1.0"&gt;

    &lt;container id="default" version="1.0"&gt;
        &lt;search/&gt;
        &lt;document-api/&gt;
    &lt;/container&gt;

    &lt;content id="tracks" version="1.0"&gt;
        &lt;redundancy&gt;1&lt;/redundancy&gt;
        &lt;documents&gt;
            &lt;document type="track" mode="index"&gt;&lt;/document&gt;
        &lt;/documents&gt;
        &lt;nodes&gt;
            &lt;node distribution-key="0" hostalias="node1"&gt;&lt;/node&gt;
        &lt;/nodes&gt;
    &lt;/content&gt;
&lt;/services&gt;
</pre>

The following file is required as this guide will use query tensors 
in the [Ranking with tensor computations](#tensor-computations) section.

<pre data-test="file" data-path="app/search/query-profiles/types/root.xml">
&lt;query-profile-type id=&quot;root&quot; inherits=&quot;native&quot;&gt;
    &lt;field name=&quot;ranking.features.query(user_liked)&quot; type=&quot;tensor&amp;lt;float&amp;gt;(trackid{})&quot; /&gt;
&lt;/query-profile-type&gt;
</pre>

The defined tensor type defined in the `query-profile-type` is referenced
in the `default` [queryProfile](../query-profiles.html). In addition,
[presentation.timing](../reference/query-api-reference.html#presentation.timing) is set to true.

<pre data-test="file" data-path="app/search/query-profiles/default.xml">
&lt;query-profile id=&quot;default&quot; type=&quot;root&quot;&gt;
    &lt;field name=&quot;presentation.timing&quot;&gt;true&lt;/field&gt;
    &lt;field name=&quot;renderer.json.jsonWsets&quot;&gt;true&lt;/field&gt;
&lt;/query-profile&gt;
</pre>

## Deploy the application package

The application package can now be deployed to a running Vespa instance.
See also the [Vespa quick start guide](../vespa-quick-start.html).

Start the Vespa container image using Docker:

<div class="pre-parent">
  <button class="d-icon d-duplicate pre-copy-button" onclick="copyPreContent(this)"></button>
<pre data-test="exec">
$ docker run -m 6G --detach --name vespa --hostname vespa-container \
  --publish 8080:8080 --publish 19071:19071 --publish 19110:19110 \
  vespaengine/vespa
</pre>
</div>

Starting the container can take a short while. Before continuing, make sure
that the configuration service is running by using `vespa status deploy`. 

<div class="pre-parent">
  <button class="d-icon d-duplicate pre-copy-button" onclick="copyPreContent(this)"></button>
<pre data-test="exec">
$ vespa config set target local
$ vespa status deploy --wait 300 
</pre>
</div>

Once ready, the Vespa application can be deployed using the Vespa CLI:

<div class="pre-parent">
  <button class="d-icon d-duplicate pre-copy-button" onclick="copyPreContent(this)"></button>
<pre data-test="exec">
$ vespa deploy --wait 300 app
</pre>
</div>

## Index the dataset

This guide uses the [vespa feed client](../vespa-feed-client.html) to
feed the feed file generated in the previous section:

<div class="pre-parent">
  <button class="d-icon d-duplicate pre-copy-button" onclick="copyPreContent(this)"></button>
<pre data-test="exec">
$ curl -L -o vespa-feed-client-cli.zip \
    https://search.maven.org/remotecontent?filepath=com/yahoo/vespa/vespa-feed-client-cli/7.527.20/vespa-feed-client-cli-7.527.20-zip.zip
$ unzip vespa-feed-client-cli.zip
$ ./vespa-feed-client-cli/vespa-feed-client \
  --verbose --file feed.jsonl --endpoint http://localhost:8080
</pre>
</div>

## Basic text search query performance
The following sections uses the Vespa [query api](../reference/query-api-reference.html) and 
formulate queries using Vespa [query language](../query-language.html). 
For readability, all query examples are expressed using the 
[vespa-cli](../vespa-cli.html) command which supports running queries against an Vespa instance. 
The CLI uses the Vespa http search api internally. 
Use `vespa query -v` to see the actual http request sent:

<pre>
$ vespa query -v 'yql=select ..'
</pre>

The first query uses `where true` to match all all `track` documents.  
It also uses [hits](../reference/query-api-reference.html#hits) to specify how many
documents to return in the response:

<div class="pre-parent">
  <button class="d-icon d-duplicate pre-copy-button" onclick="copyPreContent(this)"></button>
<pre data-test="exec" data-test-assert-contains='"documents": 95666'>
$ vespa query \
    'yql=select artist, title, track_id, tags from track where true' \
    'hits=1'
</pre>
</div>

The [result json output](../reference/default-result-format.html) for this query will 
look something like this:

<pre>{% highlight json%}
{
    "timing": {
        "querytime": 0.009000000000000001,
        "summaryfetchtime": 0.001,
        "searchtime": 0.011
    },
    "root": {
        "id": "toplevel",
        "relevance": 1.0,
        "fields": {
            "totalCount": 95666
        },
        "coverage": {
            "coverage": 100,
            "documents": 95666,
            "full": true,
            "nodes": 1,
            "results": 1,
            "resultsFull": 1
        },
        "children": [
            {
                "id": "index:tracks/0/632facf01973795ba294b7d5",
                "relevance": 0.0,
                "source": "tracks",
                "fields": {
                    "track_id": "TRRRGWV128F92FC7E0",
                    "title": "Zombies",
                    "artist": "True Blood"
                }
            }
        ]
    }
}
{% endhighlight %}</pre>

Observations: 

- The query searched one node (`coverage.nodes`) and the 
coverage (`coverage.coverage`) was 100%, 
see [graceful-degradation](../graceful-degradation.html) for more information about 
the `coverage` element, and Vespa timeout behavior. Vespa's default timeout is 0.5 seconds.   
- The query matched a total of 95666 documents (`totalCount`) out of 
95666 documents available (`coverage.documents`).

The response `timing` has three fields. A Vespa query is executed in two protocol phases:

- Query matching phase which fans the query out from the stateless container 
to a content group, each node in the group finds the nodes top-k documents and returns k. 
The stateless container then merges the nodes' k hits each to obtain a globally ordered top-k documents.
- Summary phase which asks the content nodes that produced the global top-k hits for summary data. 

See also [Life of a query in Vespa](sizing-search.html#life-of-a-query-in-vespa). The `timing`
in the response measures the time it takes to execute these two phases:

- `querytime` - Time to execute the first protocol phase/matching phase. 
- `summaryfetchtime` - Time to execute the summary fill protocol phase for the globally ordered top-k hits.
- `searchtime` Is roughly the sum of the above and is close to what a client will observe (except network latency).

All three metrics are second resolution. Moving on, the following query performs a free text query:

<div class="pre-parent">
  <button class="d-icon d-duplicate pre-copy-button" onclick="copyPreContent(this)"></button>
<pre data-test="exec" data-test-assert-contains="Bonnie Tyler">
$ vespa query \
    'yql=select artist, title, track_id from track where userQuery()' \
    'query=total eclipse of the heart' \
    'hits=1'
</pre>
</div>

This query request combines YQL [userQuery()](../reference/query-language-reference.html#userquery) 
with Vespa's [simple query language](../reference/simple-query-language-reference.html), the 
default [query type](../reference/query-api-reference.html#model.type) is 
using `all` requiring that all the terms match. 

The above example searches for *total AND eclipse AND of AND the AND heart* in the fieldset `default`, 
which in the schema includes the `title` and `artist` fields. 
Since the request did not specify any [ranking](../ranking.html) parameters,
the matched documents were ranked by Vespa's default 
text rank feature: [nativeRank](../nativerank.html).

The result output for the above query:

<pre>{% highlight json%}
{
    "timing": {
        "querytime": 0.012,
        "summaryfetchtime": 0.001,
        "searchtime": 0.014
    },
    "root": {
        "id": "toplevel",
        "relevance": 1.0,
        "fields": {
            "totalCount": 1
        },
        "coverage": {
            "coverage": 100,
            "documents": 95666,
            "full": true,
            "nodes": 1,
            "results": 1,
            "resultsFull": 1
        },
        "children": [
            {
                "id": "index:tracks/0/3f18869c19c25e3ae237702f",
                "relevance": 0.13274821039905835,
                "source": "tracks",
                "fields": {
                    "track_id": "TRUKHZD128F92DF70A",
                    "title": "Total Eclipse Of The Heart",
                    "artist": "Bonnie Tyler"
                }
            }
        ]
    }
}
{% endhighlight %}</pre>

This query only matched one document because the query terms were ANDed. 
Matching can be relaxed to `type=any` instead using 
[query model type](../reference/query-api-reference.html#model.type).

<div class="pre-parent">
  <button class="d-icon d-duplicate pre-copy-button" onclick="copyPreContent(this)"></button>
<pre data-test="exec" data-test-assert-contains="Bonnie Tyler">
$ vespa query \
    'yql=select artist, title, track_id from track where userQuery()' \
    'query=total eclipse of the heart' \
    'hits=1' \
    'type=any'
</pre>
</div>

Now, the query matches 24,053 documents and is considerably slower than the previous `all` query. 
Comparing `querytime` of these two query examples, the one which matches the most documents 
have the highest `querytime`. In worst case, the search query matches all documents, and 
without any techniques for early termination or skipping, all matches are exposed to ranking.
Query performance is greatly impacted by the number of documents 
that matches the query specification. Generally, type `any` queries 
requires more query compute resources than type `all`.  

There is an algorithmic optimization available for `type=any` queries, using
the `weakAnd` query operator which implements the WAND algorithm. 
See the [using wand with Vespa](../using-wand-with-vespa.html) for an 
<<<<<<< HEAD
introduction to the algorithm. Run the same query, 
but instead of `type=any` use `type=weakAnd`:
=======
introduction to the algorithm.

Run the same query, but instead of `type=any` use `type=weakAnd`:
>>>>>>> 52421939

<div class="pre-parent">
  <button class="d-icon d-duplicate pre-copy-button" onclick="copyPreContent(this)"></button>
<pre data-test="exec" data-test-assert-contains="Bonnie Tyler">
$ vespa query \
    'yql=select artist, title, track_id from track where userQuery()' \
    'query=total eclipse of the heart' \
    'hits=1' \
    'type=weakAnd'
</pre>
</div>

Compared to the type `any` query which fully ranked 24,053 documents, 
, `weakAnd` only fully ranks 3,679 documents.
Also notice that the faster search returns the same document at the first position. 
Conceptually a search query is about finding the documents that match the query, 
then score the documents using a ranking model. 
In the worst case, a search query can match all documents which will expose
all of them to the ranking. 

## Hits and summaries 
The previous examples used `hits=1` query parameter, and in the previous
<<<<<<< HEAD
query examples, the `summaryfetchtime` have been 
close to a constant. The following query requests considerably more,
note that the result is piped to `head` to increase readability:
=======
query examples, the `summaryfetchtime` has been close to constant. 

The following query requests considerably more, note that the result is piped to `head`
to increase readbility:
>>>>>>> 52421939

<div class="pre-parent">
  <button class="d-icon d-duplicate pre-copy-button" onclick="copyPreContent(this)"></button>
<pre data-test="exec" data-test-assert-contains="Bonnie Tyler">
$ vespa query \
    'yql=select artist, title, track_id from track where userQuery()' \
    'query=total eclipse of the heart' \
    'hits=200' \
    'type=weakAnd' |head -40 
</pre>
</div>

Increasing number of hits, increases `summaryfetchtime` significantly from 
the previous query examples, while `querytime` is relatively unchanged. 
Repeating the query a second time will reduce the `summaryfetchtime`
due to the content node summary cache, 
see [caches in Vespa](../performance/caches-in-vespa.html) for details.

There are largely four factors which determines the `summaryfetchtime`:

- The number of hits requested and number of content nodes that produced the 
query result which makes up the `querytime`.
 With many content nodes in the group the query was dispatched to,
 we expect that top-ranking hits would be distributed across the nodes so that each node
 does less work.
- The network package size of each hit. 
Returning hits with larger fields, costs more resources and 
higher `summaryfetchtime` than smaller docs. Less is more. 
- The summary used with the query, and which fields go into the summary. 
For example, a [document-summary](../document-summaries.html) which only contain 
fields that are defined as `attribute` will be read from memory. For the `default` summary, or others 
containing at least one non-attribute field, a fill will potentially access data 
from summary storage on disk. Read more about in-memory [attribute](../attributes.html) fields.
- [summary-features](../reference/schema-reference.html#summary-features) used to return computed
 [rank features](../reference/rank-features.html) from the content nodes. 

Creating a dedicated [document-summary](../document-summaries.html) which
only contain the `track_id` field can improve performance, since `track_id` is defined in the schema with
`attribute`, any summary fetches using this document summary will be reading data from in-memory. 
In addition, since the summary only contain one field, it saves network time as less data is
transferred during the summary fill phase. 

<pre>
document-summary track_id {
    summary track_id type string { 
        source: track_id
    }
}
</pre>

The new schema then becomes:

<pre data-test="file" data-path="app/schemas/track.sd">
schema track {

    document track {

        field track_id type string {
            indexing: summary | attribute
            rank: filter
            match: word
        }

        field title type string {
            indexing: summary | index
            index: enable-bm25
        }

        field artist type string {
            indexing: summary | index
        }

        field tags type weightedset&lt;string&gt; {
            indexing: summary | attribute
        }

        field similar type tensor&lt;float&gt;(trackid{}) {
            indexing: summary | attribute
        }
    }

    fieldset default {
        fields: title, artist
    }

    document-summary track_id {
        summary track_id type string { 
            source: track_id
        }
    }
}
</pre>

Re-deploy the application: 

<div class="pre-parent">
  <button class="d-icon d-duplicate pre-copy-button" onclick="copyPreContent(this)"></button>
<pre data-test="exec">
$ vespa deploy --wait 300 app
</pre>
</div>

Re-executing the query using the `track_id` `document-summary` is done by
setting the [summary](../reference/query-api-reference.html#presentation.summary) 
query request parameter:

<div class="pre-parent">
  <button class="d-icon d-duplicate pre-copy-button" onclick="copyPreContent(this)"></button>
<pre data-test="exec" data-test-assert-contains="track_id">
$ vespa query \
    'yql=select artist, title, track_id from track where userQuery()' \
    'query=total eclipse of the heart' \
    'hits=200' \
    'type=weakAnd' \
    'summary=track_id' |head -40 
</pre>
</div>

In this particular case the `summaryfetchtime` difference is not that large, but for larger number of hits and 
larger documents the difference is significant. Especially in single content node deployments. 

A note on select field scoping with YQL, e.g. `select title, track_id from ..`. 
When using the default summary by not using a summary parameter, all fields are delivered from the 
content nodes to the stateless search container in the summary fill phase,
regardless of field scoping. The search container removes the set of fields not 
selected and renders the result. Hence, select scoping only reduces the amount of data 
transferred back to the client, and does not impact or optimize the performance 
of the internal communication and potential summary cache miss. 
For optimal performance for use cases asking for large number of hits to the client it is
recommended to use dedicated document summaries. 
Note also that Vespa per default limits the max hits to 400 per default, 
the behavior can be overridden in the 
[default queryProfile](../reference/query-api-reference.html#queryProfile).

When requesting large amount of data with hits, it is recommended to use result compression. 
Vespa will compress if the http client uses
the `Accept-Encoding` [HTTP request header](https://www.w3.org/Protocols/rfc2616/rfc2616-sec14.html):
<pre>
Accept-Encoding: gzip
</pre>

## Searching attribute fields 

The previous section covered free text searching in a `fieldset` containing fields with
`indexing:index`. See [indexing reference](../reference/schema-reference.html#indexing). 
Fields of [type string](../reference/schema-reference.html#field-types) are 
treated differently depending on having `index` or `attribute`:

- `index` integrates with [linguistic](../linguistics.html) processing and is matched using 
[match:text](../reference/schema-reference.html#match). 

- `attribute` does not integrate with linguistic processing and is matched using 
[match:word](../reference/schema-reference.html#match). 

With `index` Vespa builds inverted index data structures which roughly consists of:

- A dictionary of the unique text tokens (after linguistic processing)
- Posting lists for each unique text token in the collection. Posting lists comes in different
formats, and using `rank: filter` can help guide the decision on what format to use. Bitvector
representation is the most compacting post list representation. 

With `attribute`, Vespa per default, does not build any inverted index like data structures for 
potential faster query evaluation. See [Wikipedia:Inverted Index](https://en.wikipedia.org/wiki/Inverted_index) 
and [Vespa internals](../proton.html#index). 
The reason for this default setting is that Vespa `attribute` fields can be used
for many different aspects: [ranking](../ranking.html), [result grouping](../grouping.html),
 [result sorting](../reference/sorting.html), and finally searching/matching. 

The following section focuses on the `tags` field which we defined with `attribute`,
matching in this field will be performed using `match:word` which is the
default match mode for string fields with `indexing: attribute`.
The `tags` field is of type [weightedset](../reference/schema-reference.html#type:weightedset).

<pre>
 field tags type weightedset&lt;string&gt; {
      indexing: summary | attribute
 }
</pre>

Weightedset is a field type that allows representing a tag with an integer weight, which can be used for ranking. 
In this case, there is no inverted index structure,
and matching against the `tags` field is performed as a linear scan.
The following scans for documents where `tags` match *rock*:

<div class="pre-parent">
  <button class="d-icon d-duplicate pre-copy-button" onclick="copyPreContent(this)"></button>
<pre data-test="exec" data-test-assert-contains='"rock":'>
$ vespa query \
    'yql=select track_id, tags from track where tags contains "rock"' \
    'hits=1' 
</pre>
</div>

The query matches 8,160 documents, notice that for `match: word`, matching can also include
white space, or generally punctuation characters which are removed and not searchable
when using `match:text` with string fields that have `index`:

<div class="pre-parent">
  <button class="d-icon d-duplicate pre-copy-button" onclick="copyPreContent(this)"></button>
<pre data-test="exec" data-test-assert-contains='"classic rock":'>
$ vespa query \
    'yql=select track_id, tags from track where tags contains "classic rock"' \
    'hits=1' 
</pre>
</div>
The above query matches exactly tags with "classic rock", not "rock" and also not "classic rock music". 

Another query searching for *rock* or *pop*:

<div class="pre-parent">
  <button class="d-icon d-duplicate pre-copy-button" onclick="copyPreContent(this)"></button>
<pre data-test="exec" data-test-assert-contains='"rock":'>
$ vespa query \
    'yql=select track_id, tags from track where tags contains "rock" or tags contains "pop"' \
    'hits=1' 
</pre>
</div>

In all these examples searching the `tags` field, the matching is done by a linear scan through all
`track` documents. The `tags` search can be combined with regular 
free text query terms searching fields that do have inverted index structures:

<div class="pre-parent">
  <button class="d-icon d-duplicate pre-copy-button" onclick="copyPreContent(this)"></button>
<pre data-test="exec" data-test-assert-contains='"rock"'>
$ vespa query \
    'yql=select track_id, tags from track where tags contains "rock" and userQuery()' \
    'hits=1' \
    'query=total eclipse of the heart'
</pre>
</div>

In this case - the query terms searching the default fieldset will restrict the number of 
documents that needs to be scanned for the _tags_ constraint. This query is automatically optimized
by the Vespa query planner. 

### Searching attribute fields using fast-search 
This section adds `fast-search` to the `tags` field to speed up searches where there are no 
other query filters which restricts the search. The schema with `fast-search`:

<pre data-test="file" data-path="app/schemas/track.sd">
schema track {

    document track {

        field track_id type string {
            indexing: summary | attribute
            rank: filter
            match: word
        }

        field title type string {
            indexing: summary | index
            index: enable-bm25
        }

        field artist type string {
            indexing: summary | index
        }

        field tags type weightedset&lt;string&gt; {
            indexing: summary | attribute
            attribute: fast-search
        }

        field similar type tensor&lt;float&gt;(trackid{}) {
            indexing: summary | attribute
        }
    }

    fieldset default {
        fields: title, artist
    }

    document-summary track_id {
        summary track_id type string { 
            source: track_id
        }
    }
}
</pre>

Re-deploy the application: 

<div class="pre-parent">
  <button class="d-icon d-duplicate pre-copy-button" onclick="copyPreContent(this)"></button>
<pre data-test="exec">
$ vespa deploy --wait 300 app
</pre>
</div>

The above will print a WARNING:

<pre>
vespa deploy --wait 300 app/ 
Uploading application package ... done

Success: Deployed app/
WARNING Change(s) between active and new application that require restart:
In cluster 'tracks' of type 'search':
    Restart services of type 'searchnode' because:
        1) Document type 'track': Field 'tags' changed: add attribute 'fast-search'

Waiting up to 300 seconds for query service to become available ...
</pre>   

To enable `fast-search`, content node(s) needs to be restarted to re-build the fast-search data structures
for the attribute. 

The following uses [vespa-sentinel-cmd command tool](../reference/vespa-cmdline-tools.html#vespa-sentinel-cmd)
to restart the searchnode process:

<div class="pre-parent">
  <button class="d-icon d-duplicate pre-copy-button" onclick="copyPreContent(this)"></button>
<pre data-test="exec">
$ docker exec vespa bash -c "/opt/vespa/bin/vespa-sentinel-cmd restart searchnode"
</pre>
</div>

This step requires waiting for the searchnode, use the [health state api](../reference/metrics.html):
<div class="pre-parent">
  <button class="d-icon d-duplicate pre-copy-button" onclick="copyPreContent(this)"></button>
<pre>
$ curl -s http://localhost:19110/state/v1/health
</pre>
</div>

Wait for status code to flip to `up` before querying again:

<pre>{% highlight json%}
{
    "status": {
        "code": "up"
    }
}
{% endhighlight %}</pre>

<pre style="display:none" data-test="exec">
$ sleep 60
</pre>

Once up, execute the `tags` query again:

<div class="pre-parent">
  <button class="d-icon d-duplicate pre-copy-button" onclick="copyPreContent(this)"></button>
<pre data-test="exec" data-test-assert-contains='"rock":'>
$ vespa query \
    'yql=select track_id, tags from track where tags contains "rock" or tags contains "pop"' \
    'hits=1' 
</pre>
</div>

Now the `querytime` will be a few milliseconds since Vespa has built index structures to support
`fast-search` in the attribute. The downside of enabling `fast-search` is 
increased memory usage and slightly reduced indexing throughput. See also
[when to use fast-search for attributes](feature-tuning.html#when-to-use-fast-search-for-attribute-fields).

For use cases requiring `match:text` when searching multi-valued string field types 
like [weightedset](../reference/schema-reference.html#type:weightedset), see
[searching multi-value fields](../searching-multi-valued-fields.html).

## Multi-valued query operators

This section covers [multi-value query operators](../multivalue-query-operators.html) 
and their query performance characteristics. Many real-world search and recommendation use cases 
involve structured multi-valued queries. 

Assuming a process has learned a sparse user profile representation, which, for a given user, based
on past interactions with a service, could produce a user profile with 
*hard rock*, *rock*, *metal* and *finnish metal*. Sparse features from a fixed vocabulary/feature space.

Retrieving and ranking using sparse representations can be done using
the dot product between the sparse user profile representation and document representation. In the
track example, the tags field could be the document side sparse representation. Each document
is tagged with multiple `tags` using a weight, and similar the sparse user profile
representation could use weights.

In the following examples, the [dotProduct()](../reference/query-language-reference.html#dotproduct) and
[wand()](../reference/query-language-reference.html#wand) query operators are used.

To configure [ranking](../ranking.html), add a `rank-profile` to the schema:

<pre data-test="file" data-path="app/schemas/track.sd">
schema track {

    document track {

        field track_id type string {
            indexing: summary | attribute
            rank: filter
            match: word
        }

        field title type string {
            indexing: summary | index
            index: enable-bm25
        }

        field artist type string {
            indexing: summary | index
        }

        field tags type weightedset&lt;string&gt; {
            indexing: summary | attribute
            attribute: fast-search
        }

        field similar type tensor&lt;float&gt;(trackid{}) {
            indexing: summary | attribute
        }
    }

    fieldset default {
        fields: title, artist
    }

    document-summary track_id {
        summary track_id type string { 
            source: track_id
        }
    }

    rank-profile personalized {
        first-phase {
            expression: rawScore(tags)
        }
    }
}
</pre>

The `dotProduct`and `wand` query operators produce a `rank feature` called
[rawScore(name)](../reference/rank-features.html#rawScore(field)). This feature calculates
the sparse dot product between the query and document weights. 

Deploy the application again:

<div class="pre-parent">
  <button class="d-icon d-duplicate pre-copy-button" onclick="copyPreContent(this)"></button>
<pre data-test="exec">
$ vespa deploy --wait 300 app
</pre>
</div>

The [dotProduct](../reference/query-language-reference.html#dotproduct)
query operator accepts a field to match over and supports
[parameter substitution](../reference/query-language-reference.html#parameter-substitution).
Using substitution is recommended for large inputs as it saves compute resources when parsing the YQL input. 

The following example assumes a learned sparse representation, with equal weight:
<pre>
userProfile={"hard rock":1, "rock":1,"metal":1, "finnish metal":1}
</pre>

This userProfile is referenced as a parameter 

<pre>
where dotProduct(tags, @userProfile)
</pre>

<div class="pre-parent">
  <button class="d-icon d-duplicate pre-copy-button" onclick="copyPreContent(this)"></button>
<pre data-test="exec" data-test-assert-contains="Vastarannan valssi">
$ vespa query \
    'yql=select track_id, title, artist, tags from track where dotProduct(tags, @userProfile)' \
    'userProfile={"hard rock":1, "rock":1,"metal":1, "finnish metal":1}' \
    'hits=1' \
    'ranking=personalized'
</pre>
</div>
The query also specifies the `rank-profile` `personalized`, if not specified, ranking would be
using `nativeRank`.  The above query returns the following response:

<pre>{% highlight json%}
{
    "timing": {
        "querytime": 0.004,
        "summaryfetchtime": 0.001,
        "searchtime": 0.006
    },
    "root": {
        "id": "toplevel",
        "relevance": 1.0,
        "fields": {
            "totalCount": 10323
        },
        "coverage": {
            "coverage": 100,
            "documents": 95666,
            "full": true,
            "nodes": 1,
            "results": 1,
            "resultsFull": 1
        },
        "children": [
            {
                "id": "index:tracks/0/74d3f4df2989650b2cc095be",
                "relevance": 400.0,
                "source": "tracks",
                "fields": {
                    "track_id": "TRJTBAO128F932191C",
                    "title": "Vastarannan valssi",
                    "artist": "Viikate",
                    "tags": {
                        "Suomi": 100,
                        "rautalanka": 100,
                        "suomi rock": 100,
                        "hard rock": 100,
                        "melodic metal": 100,
                        "finnish": 100,
                        "finnish metal": 100,
                        "metal": 100,
                        "rock": 100
                    }
                }
            }
        ]
    }
}
{% endhighlight %}</pre>

Notice that the query above, will brute-force rank all tracks where the `tags` field matches *any* of the multi-valued 
userProfile features. Due to this, the query ranks 10,323 tracks as seen by `totalCount`. 
Including for example *pop* in the userProfile list increases the number of hits to 13,638. 

For a large user profile with many learned features/tags, one would easily match and rank the entire document collection. 
Also notice the `relevance` score which is 400 since the document matches all the query input tags (4x100 = 400).

To optimize the evaluation, the [wand query operator](../reference/query-language-reference.html#wand)
can be used. The `wand` query operator supports setting a target number of top ranking hits that gets
exposes to the `first-phase` ranking function. 

Repeating the query from above, replacing `dotProduct` with `wand`:
<div class="pre-parent">
  <button class="d-icon d-duplicate pre-copy-button" onclick="copyPreContent(this)"></button>
<pre data-test="exec" data-test-assert-contains="Vastarannan valssi">
$ vespa query \
    'yql=select track_id, title, artist, tags from track where {targetHits:10}wand(tags, @userProfile)' \
    'userProfile={"hard rock":1, "rock":1,"metal":1, "finnish metal":1}' \
    'hits=1' \
    'ranking=personalized'
</pre>
</div>

The `wand` query operator retrieves the exact same hit at rank 1 which is the expected behavior.
The `wand` query operator is safe, meaning, it returns the same top-k results as the `dotProduct` query operator. 

For larger document collections, the *wand* query operator can significantly
improve query performance compared to `dotProduct`. 

*wand* is a type of query operator which performs matching and ranking interleaved and skipping documents
which cannot make it into the top k results. See the [using wand with Vespa](../using-wand-with-vespa.html)
guide for more details on the WAND algorithm. 

Finally, these multi-value query operators works on both single valued fields, and array fields, 
but optimal performance is achieved using the [weightedset](../reference/schema-reference.html#type:weightedset) 
field type. The `weightedset` field type only supports integer weights. The next section
covers tensors that support more floating point number types. 

## Tensor Computations
The previous sections covered matching and where query matching query operators 
also produced rank features which could be used to influence the order of the hits returned. 
In this section we look at ranking with [tensor computations](../tensor-examples.html) 
using [tensor expressions](../tensor-user-guide.html). 

Tensor computations can be used to calculate dense dot products, sparse
dot products, matrix multiplication, neural networks and more. Tensor computations can be performed 
on documents that are retrieved by the query matching operators. The only exception to this is
dense single order tensors (vectors) where Vespa also supports "matching" using [(approximate) nearest
neighbor search](..//approximate-nn-hnsw.html). 


The `track` schema was defined with a `similar` tensor field with one named *mapped* dimension. 
*Mapped* tensors can be used to represent sparse feature representations, similar
to the `weightedset` field, but in a more generic way, and here using `float` to represent
the tensor cell value. 

<pre>
field similar type tensor&lt;float&gt;(trackid{}) {
      indexing: summary | attribute
}
</pre>

Inspecting one document, using the vespa-cli (Wraps [Vespa document/v1 api](../document-v1-api-guide.html)):

<div class="pre-parent">
  <button class="d-icon d-duplicate pre-copy-button" onclick="copyPreContent(this)"></button>
<pre data-test="exec" data-test-assert-contains="Bryan Adams">
$ vespa document get id:music:track::TRQIQMT128E0791D9C
</pre>
</div>

Returns:

<pre>{% highlight json%}
{
    "pathId": "/document/v1/music/track/docid/TRUAXHV128F42694E8",
    "id": "id:music:track::TRUAXHV128F42694E8",
    "fields": {
        "artist": "Bryan Adams",
        "title": "Summer Of '69",
        "similar": {
            "cells": [
                {
                    "address": {
                        "trackid": "TRWJIPT128E0791D99"
                    },
                    "value": 1.0
                },
                {
                    "address": {
                        "trackid": "TRKPGHH128F1453DD0"
                    },
                    "value": 0.9129049777984619
                },
                 {
                    "address": {
                        "trackid": "TRGVORX128F4291DF1"
                    },
                    "value": 0.3269079923629761
                }
            ]
        },
        "tags": {
            "All time favourites": 1,
            "male vocalists": 7,
            "singer-songwriter": 6,
            "happy": 2,
            "Driving": 3,
            "classic rock": 59,
            "loved": 1,
            "Energetic": 2,
            "male vocalist": 1,
            "dance": 1,
            "soft rock": 2,
            "1980s": 1
        }
    }
}
{% endhighlight %}</pre>

In the lastfm collection, each track lists similar tracks with a similarity score using float resolution, according to this
similarity algorithm the most similar track to this sample document is `TRWJIPT128E0791D99` with a similarity score of 1.0. 

Searching for that doc using the query api:

<div class="pre-parent">
  <button class="d-icon d-duplicate pre-copy-button" onclick="copyPreContent(this)"></button>
<pre data-test="exec" data-test-assert-contains="Bryan Adams">
$ vespa query \
    'yql=select title, artist from track where track_id contains "TRWJIPT128E0791D99"' \
    'hits=1'  
</pre>
</div>

Note that `track_id` was not defined with `fast-search` so searching it without any other query terms makes this
query a linear scan over all tracks.

The query returns:

<pre>{% highlight json%}
{
    "timing": {
        "querytime": 0.01,
        "summaryfetchtime": 0.002,
        "searchtime": 0.013000000000000001
    },
    "root": {
        "id": "toplevel",
        "relevance": 1.0,
        "fields": {
            "totalCount": 1
        },
        "coverage": {
            "coverage": 100,
            "documents": 95666,
            "full": true,
            "nodes": 1,
            "results": 1,
            "resultsFull": 1
        },
        "children": [
            {
                "id": "index:tracks/0/63eadd770a5dfde1f111aed7",
                "relevance": 0.0017429193899782135,
                "source": "tracks",
                "fields": {
                    "title": "Run To You",
                    "artist": "Bryan Adams"
                }
            }
        ]
    }
}
{% endhighlight %}</pre>

Given a single track, one could just retrieve the document and display the offline computed similar tracks, but,
if a user has listened to multiple tracks in a real time session, one could use a sparse dot product
between the user recent activity and the track similarity fields. For example, listening
to the following tracks:

- `TRQIQMT128E0791D9C` Summer Of '69 by Bryan Adams
- `TRWJIPT128E0791D99` Run To You by Bryan Adams
- `TRGVORX128F4291DF1` Broken Wings by Mr. Mister

Could be represented as a query tensor `query(user_liked)` and passed with the query request like this:

<pre>{% raw %}
ranking.features.query(user_liked)={{trackid:TRUAXHV128F42694E8 }:1.0,{trackid:TRQIQMT128E0791D9C}:1.0,{trackid:TRGVORX128F4291DF1}:1.0}
{% endraw %}
</pre>

<<<<<<< HEAD
The tensor type of this query tensor was introduced in 
[create a Vespa application package](#create-a-vespa-application-package) section.
=======
The tensor type of this query tensor was introduced in previous sections:
>>>>>>> 52421939

<pre data-test="file" data-path="app/search/query-profiles/types/root.xml">
&lt;query-profile-type id=&quot;root&quot; inherits=&quot;native&quot;&gt;
    &lt;field name=&quot;ranking.features.query(user_liked)&quot; type=&quot;tensor&amp;lt;float&amp;gt;(trackid{})&quot; /&gt;
&lt;/query-profile-type&gt;
</pre>

Both the document tensor and the query tensor are defined with `trackid{}` as the *named* *mapped* dimension. The 
sparse tensor dot product can then be expression in a `rank-profile`:

<pre>
rank-profile similar {
    first-phase {
        expression: sum(attribute(similar) * query(user_liked))
    }
}
</pre>

See [tensor user guide](../tensor-user-guide.html) for more on tensor fields and tensor computations
with Vespa. Adding this `rank-profile` to the document schema:

<pre data-test="file" data-path="app/schemas/track.sd">
schema track {

    document track {

        field track_id type string {
            indexing: summary | attribute
            rank: filter
            match: word
        }

        field title type string {
            indexing: summary | index
            index: enable-bm25
        }

        field artist type string {
            indexing: summary | index
        }

        field tags type weightedset&lt;string&gt; {
            indexing: summary | attribute
            attribute: fast-search
        }

        field similar type tensor&lt;float&gt;(trackid{}) {
            indexing: summary | attribute
        }
    }

    fieldset default {
        fields: title, artist
    }

    document-summary track_id {
        summary track_id type string { 
            source: track_id
        }
    }

    rank-profile personalized {
        first-phase {
            expression: rawScore(tags)
        }
    }

    rank-profile similar {
        first-phase {
            expression: sum(attribute(similar) * query(user_liked))
        }
    }
}
</pre>

Deploy the application again :

<div class="pre-parent">
  <button class="d-icon d-duplicate pre-copy-button" onclick="copyPreContent(this)"></button>
<pre data-test="exec">
$ vespa deploy --wait 300 app
</pre>
</div>

The track list of recently played tracks (or liked):

- `TRQIQMT128E0791D9C` Summer Of '69 by Bryan Adams
- `TRWJIPT128E0791D99` Run To You by Bryan Adams
- `TRGVORX128F4291DF1` Broken Wings by Mr. Mister

Is represented as the `query(user_liked)` query tensor
<pre>{% raw %}
ranking.features.query(user_liked)={{trackid:TRUAXHV128F42694E8 }:1.0,{trackid:TRQIQMT128E0791D9C}:1.0,{trackid:TRGVORX128F4291DF1}:1.0}
{% endraw %}</pre>

The first query example runs the tensor computation over all tracks using `where true`, notice also 
`ranking=similar`, without it, ranking with `nativeRank` would not take into account the query tensor:

<div class="pre-parent">
  <button class="d-icon d-duplicate pre-copy-button" onclick="copyPreContent(this)"></button>
<pre data-test="exec" data-test-assert-contains="Bonnie Tyler">
{% raw %}
$ vespa query \
    'yql=select title, artist, track_id from track where true' \
    'ranking.features.query(user_liked)={{trackid:TRUAXHV128F42694E8}:1.0,{trackid:TRQIQMT128E0791D9C}:1.0,{trackid:TRGVORX128F4291DF1}:1.0}' \
    'ranking=similar' \
    'hits=5'
 {% endraw %}
</pre>
</div>

This query also retrieved some of the previous *liked* tracks. These can be removed
from the result set using the `not` query operator, in YQL represented as `!`.

<pre>
where !weightedSet(track_id, @userLiked) 
</pre>

The [weightedSet query operator](../reference/query-language-reference.html#weightedset) 
is the most efficient multi-value *filtering* query operator, either
using a positive filter (match if any of the keys matches) or negative filter using `not`
(remove from result if any of the keys matches).

See more examples in [feature-tuning set filtering](feature-tuning.html#multi-lookup-set-filtering).

Run query with the `not` filter:

<div class="pre-parent">
  <button class="d-icon d-duplicate pre-copy-button" onclick="copyPreContent(this)"></button>
<pre data-test="exec" data-test-assert-contains="Bonnie Tyler">{% raw %}
$ vespa query \
    'yql=select title, artist, track_id from track where !weightedSet(track_id, @userLiked)' \
    'ranking.features.query(user_liked)={{trackid:TRQIQMT128E0791D9C}:1.0,{trackid:TRWJIPT128E0791D99}:1.0,{trackid:TRGVORX128F4291DF1}:1.0}' \
    'ranking=similar' \
    'hits=5' \
    'userLiked={TRQIQMT128E0791D9C:1,TRWJIPT128E0791D99:1,TRGVORX128F4291DF1:1}'
{% endraw %}</pre>
</div>

Note that the tensor query input format is slightly different from the variable substitution supported for 
the multi-valued query operators `wand`, `weightedSet` and `dotProduct`.
The above query produces the following result:

<pre>{% highlight json%}
{
    "timing": {
        "querytime": 0.121,
        "summaryfetchtime": 0.004,
        "searchtime": 0.125
    },
    "root": {
        "id": "toplevel",
        "relevance": 1.0,
        "fields": {
            "totalCount": 95663
        },
        "coverage": {
            "coverage": 100,
            "documents": 95666,
            "full": true,
            "nodes": 1,
            "results": 1,
            "resultsFull": 1
        },
        "children": [
            {
                "id": "index:tracks/0/83b83fed0f2353b738591b15",
                "relevance": 1.1211640238761902,
                "source": "tracks",
                "fields": {
                    "track_id": "TRGJNAN128F42AEEF6",
                    "title": "Holding Out For A Hero",
                    "artist": "Bonnie Tyler"
                }
            },
            {
                "id": "index:tracks/0/be76cb3bc209be6f818c91a7",
                "relevance": 1.0151770114898682,
                "source": "tracks",
                "fields": {
                    "track_id": "TRAONMM128F92DF7B0",
                    "title": "Africa",
                    "artist": "Toto"
                }
            },
            {
                "id": "index:tracks/0/074b6b937d0ff7b59710c279",
                "relevance": 1.0,
                "source": "tracks",
                "fields": {
                    "track_id": "TRFQRYC12903CD0BB9",
                    "title": "Kyrie",
                    "artist": "Mr. Mister"
                }
            },
            {
                "id": "index:tracks/0/f13697952a0d5eaeb2c43ffc",
                "relevance": 0.7835690081119537,
                "source": "tracks",
                "fields": {
                    "track_id": "TRKLIXH128F42766B6",
                    "title": "Total Eclipse Of The Heart",
                    "artist": "Bonnie Tyler"
                }
            },
            {
                "id": "index:tracks/0/1c3ab39c8ffa4fd2ba388b4e",
                "relevance": 0.7503079921007156,
                "source": "tracks",
                "fields": {
                    "track_id": "TRAFGCY128F92E5F6C",
                    "title": "Hold The Line",
                    "artist": "Toto"
                }
            }
        ]
    }
}
{% endhighlight %}</pre>

This query retrieves 95,663 documents, and the three tracks previously *liked* were removed from the result.

The following example filters by a tags query, `tags:popular`, reducing the complexity of the
query as fewer documents gets ranked by the tensor ranking expression:

<div class="pre-parent">
  <button class="d-icon d-duplicate pre-copy-button" onclick="copyPreContent(this)"></button>
<pre data-test="exec" data-test-assert-contains="Ronan Keating">{% raw %}
$ vespa query \
    'yql=select title,artist, track_id from track where tags contains "popular" and !weightedSet(track_id,@userLiked)' \
    'ranking.features.query(user_liked)={{trackid:TRQIQMT128E0791D9C}:1.0,{trackid:TRWJIPT128E0791D99}:1.0,{trackid:TRGVORX128F4291DF1}:1.0}' \
    'ranking=similar' \
    'hits=5' \
    'userLiked={TRQIQMT128E0791D9C:1,TRWJIPT128E0791D99:1,TRGVORX128F4291DF1:1}'
{% endraw %}</pre>
</div>

With fewer matches to score using the tensor expression the latency decreases. In this query case,
latency is strictly linear with number of matches. One could also use a combination of `wand` for
efficient retrieval and tensor computations for ranking. Notice that  `querytime` of the unconstrained search 
was around 120 ms which is on the high side for real-time serving. 

The sparse tensor product can be optimized by adding `attribute: fast-search` to the mapped field tensor. 
`attribute: fast-search` is supported for `tensor` fields using mapped dimensions, or mixed tensors using 
both mapped and dense dimensions. The cost of doing this is increased memory usage. The schema
with `attribute: fast-search` added to the `similar` tensor field:

<pre data-test="file" data-path="app/schemas/track.sd">
schema track {
    document track {

        field track_id type string {
            indexing: summary | attribute
            rank: filter
            match: word
        }

        field title type string {
            indexing: summary | index
            index: enable-bm25
        }

        field artist type string {
            indexing: summary | index
        }

        field tags type weightedset&lt;string&gt; {
            indexing: summary | attribute
            attribute: fast-search
        }

        field similar type tensor&lt;float&gt;(trackid{}) {
            indexing: summary | attribute
            attribute: fast-search 
        }
    }

    fieldset default {
        fields: title, artist
    }

    document-summary track_id {
        summary track_id type string { 
            source: track_id
        }
    }

    rank-profile personalized {
        first-phase {
            expression: rawScore(tags)
        }
    }

    rank-profile similar {
        first-phase {
            expression: sum(attribute(similar) * query(user_liked))
        }
    }
}
</pre>

Deploy the application again :

<div class="pre-parent">
  <button class="d-icon d-duplicate pre-copy-button" onclick="copyPreContent(this)"></button>
<pre data-test="exec">
$ vespa deploy --wait 300 app
</pre>
</div>

And again, adding `fast-search`, requires a re-start of the searchnode process:

<div class="pre-parent">
  <button class="d-icon d-duplicate pre-copy-button" onclick="copyPreContent(this)"></button>
<pre data-test="exec">
$ docker exec vespa bash -c "/opt/vespa/bin/vespa-sentinel-cmd restart searchnode"
</pre>
</div>

Wait for the searchnode to start by waiting for `status:code:up`:

<div class="pre-parent">
  <button class="d-icon d-duplicate pre-copy-button" onclick="copyPreContent(this)"></button>
<pre>
$ curl -s http://localhost:19110/state/v1/health
</pre>
</div>

<pre style="display:none" data-test="exec">
$ sleep 60
</pre>

Re-run the tensor ranking query:

<div class="pre-parent">
  <button class="d-icon d-duplicate pre-copy-button" onclick="copyPreContent(this)"></button>
<pre data-test="exec" data-test-assert-contains="Bonnie Tyler">{% raw %}
$ vespa query \
    'yql=select title,artist, track_id from track where !weightedSet(track_id,@userLiked)' \
    'ranking.features.query(user_liked)={{trackid:TRQIQMT128E0791D9C}:1.0,{trackid:TRWJIPT128E0791D99}:1.0,{trackid:TRGVORX128F4291DF1}:1.0}' \
    'ranking=similar' \
    'hits=5' \
    'userLiked={TRQIQMT128E0791D9C:1,TRWJIPT128E0791D99:1,TRGVORX128F4291DF1:1}'
{% endraw %}</pre>
</div>

The `querytime` dropped to 40 ms instead of 120 ms without the `fast-search` option. 
See also [performance considerations](../tensor-user-guide.html#performance-considerations)
when using tensor expression. Vespa supports `int8`, `bfloat16`, `float` and
`double` precision cell types. A tradeoff between speed, accuracy and memory usage.

## Multi-threaded search and ranking 
So far in this guide all search queries and ranking computations have been performed using 
single threaded execution. To enable multi-threaded execution, a setting needs to be 
added to `services.xml`. 
Multi-threaded search and ranking can improve query latency significantly and make better
<<<<<<< HEAD
use of multi-cpu core architectures. 
=======
use of multi-cpu core architectures. Search and ranking has evolved since 1998 and by 
using multi-threaded execution, serving latency can be reduced significantly.  
In many search and recommendation systems, low serving latency is critical.  

>>>>>>> 52421939
The following adds a `tuning` element to `services.xml` overriding 
[requestthreads:persearch](../reference/services-content.html#requestthreads-persearch).
The default number of threads used `persearch` is one. 

<pre data-test="file" data-path="app/services.xml">
&lt;?xml version="1.0" encoding="UTF-8"?&gt;
&lt;services version="1.0"&gt;

    &lt;container id="default" version="1.0"&gt;
        &lt;search/&gt;
        &lt;document-api/&gt;
    &lt;/container&gt;

    &lt;content id="tracks" version="1.0"&gt;
        &lt;engine&gt;
            &lt;proton&gt;
                &lt;tuning&gt;
                    &lt;searchnode&gt;
                        &lt;requestthreads&gt;
                            &lt;persearch&gt;4&lt;/persearch&gt;
                        &lt;/requestthreads&gt;
                    &lt;/searchnode&gt;
                &lt;/tuning&gt;
            &lt;/proton&gt;
        &lt;/engine&gt;
        &lt;redundancy&gt;1&lt;/redundancy&gt;
        &lt;documents&gt;
            &lt;document type="track" mode="index"&gt;&lt;/document&gt;
        &lt;/documents&gt;
        &lt;nodes&gt;
            &lt;node distribution-key="0" hostalias="node1"&gt;&lt;/node&gt;
        &lt;/nodes&gt;
    &lt;/content&gt;
&lt;/services&gt;
</pre>

Deploy the application again :

<div class="pre-parent">
  <button class="d-icon d-duplicate pre-copy-button" onclick="copyPreContent(this)"></button>
<pre data-test="exec">
$ vespa deploy --wait 300 app
</pre>
</div>

Changing the global threads per search requires a restart of the searchnode process:

<div class="pre-parent">
  <button class="d-icon d-duplicate pre-copy-button" onclick="copyPreContent(this)"></button>
<pre data-test="exec">
$ docker exec vespa bash -c "/opt/vespa/bin/vespa-sentinel-cmd restart searchnode"
</pre>
</div>

Wait for the searchnode to start:
<div class="pre-parent">
  <button class="d-icon d-duplicate pre-copy-button" onclick="copyPreContent(this)"></button>
<pre>
$ curl -s localhost:19110/state/v1/health
</pre>
</div>

<pre style="display:none" data-test="exec">
$ sleep 60
</pre>

Then repeat the tensor ranking query:

<div class="pre-parent">
  <button class="d-icon d-duplicate pre-copy-button" onclick="copyPreContent(this)"></button>
<pre data-test="exec" data-test-assert-contains="Bonnie Tyler">{% raw %}
$ vespa query \
    'yql=select title,artist, track_id from track where !weightedSet(track_id,@userLiked)' \
    'ranking.features.query(user_liked)={{trackid:TRQIQMT128E0791D9C}:1.0,{trackid:TRWJIPT128E0791D99}:1.0,{trackid:TRGVORX128F4291DF1}:1.0}' \
    'ranking=similar' \
    'hits=5' \
    'userLiked={TRQIQMT128E0791D9C:1,TRWJIPT128E0791D99:1,TRGVORX128F4291DF1:1}'
{% endraw %}</pre>
</div>

Now, the content node(s) will parallelize the matching and ranking 
using multiple search threads and `querytime` drops to about 15 ms. 

The setting in `services.xml` sets the global *persearch* value, 
It is possible to tune down the number of threads used for a query with 
`rank-profile` overrides using [num-threads-per-search](../reference/schema-reference.html#num-threads-per-search).
Note that the per rank-profile setting can only be used to tune the number of threads
to a lower number than the global default. 

This adds a new `rank-profile` `similar-t2` using `num-threads-per-search: 2` instead
of the global 4 setting. 

<pre data-test="file" data-path="app/schemas/track.sd">
schema track {

    document track {

        field track_id type string {
            indexing: summary | attribute
            rank: filter
            match: word
        }

        field title type string {
            indexing: summary | index
            index: enable-bm25
        }

        field artist type string {
            indexing: summary | index
        }

        field tags type weightedset&lt;string&gt; {
            indexing: summary | attribute
            attribute: fast-search
        }

        field similar type tensor&lt;float&gt;(trackid{}) {
            indexing: summary | attribute
            attribute: fast-search 
        }
    }

    fieldset default {
        fields: title, artist
    }

    document-summary track_id {
        summary track_id type string { 
            source: track_id
        }
    }

    rank-profile personalized {
        first-phase {
            expression: rawScore(tags)
        }
    }

    rank-profile similar {
        first-phase {
            expression: sum(attribute(similar) * query(user_liked))
        }
    }

    rank-profile similar-t2 inherits similar {
        num-threads-per-search: 2
    }
}
</pre>

Deploy the application again :

<div class="pre-parent">
  <button class="d-icon d-duplicate pre-copy-button" onclick="copyPreContent(this)"></button>
<pre data-test="exec">
$ vespa deploy --wait 300 app
</pre>
</div>

And adding a new rank-profile does not require any restart, repeat the query again,
now using the `similar-t2` profile:

<div class="pre-parent">
  <button class="d-icon d-duplicate pre-copy-button" onclick="copyPreContent(this)"></button>
<pre data-test="exec" data-test-assert-contains="Bonnie Tyler">{% raw %}
$ vespa query \
    'yql=select title,artist, track_id from track where !weightedSet(track_id,@userLiked)' \
    'ranking.features.query(user_liked)={{trackid:TRQIQMT128E0791D9C}:1.0,{trackid:TRWJIPT128E0791D99}:1.0,{trackid:TRGVORX128F4291DF1}:1.0}' \
    'ranking=similar-t2' \
    'hits=5' \
    'userLiked={TRQIQMT128E0791D9C:1,TRWJIPT128E0791D99:1,TRGVORX128F4291DF1:1}'
{% endraw %}</pre>
</div>

By using multiple ranking profiles like above, developers can find the sweet-spot 
where latency does not improve much by using more threads. Using more threads per search 
limits query concurrency as more threads will be occupied
per query. Read more in [Vespa sizing guide:reduce latency with 
multi-threaded search](sizing-search.html#reduce-latency-with-multi-threaded-per-search-execution).

## Advanced range search with hitLimit  

Vespa has an advanced query operator that allows selecting the 
documents with the k-largest or k-smallest values of a `fast-search` attribute field. 

To demonstrate this query operator, this guide introduces a `popularity`
field. Since the last.fm dataset does not have a real popularity metric,  
the number of tags per track is used as a *proxy* of the true track popularity.  

The following script runs through the dataset and 
count the number of tags and creates a Vespa
[partial update](../partial-updates.html) feed operation per track. 

<pre style="display:none" data-test="file" data-path="create-popularity-updates.py">
import os
import sys
import json

directory = sys.argv[1]
seen_tracks = set() 

def process_file(filename):
    global seen_tracks
    with open(filename) as fp:
        doc = json.load(fp)
        title = doc['title']
        artist = doc['artist']
        hash = title + artist
        if hash in seen_tracks:
            return
        else:
            seen_tracks.add(hash) 

        track_id = doc['track_id']
        tags = doc['tags']
        tags_dict = dict()
        for t in tags:
            k,v = t[0],int(t[1])
            tags_dict[k] = v
        n = len(tags_dict)

        vespa_doc = {
            "update": "id:music:track::%s" % track_id,
                "fields": {
                    "popularity": {
                        "assign": n
                    }
                }
        }
        print(json.dumps(vespa_doc))

sorted_files = []
for root, dirs, files in os.walk(directory):
    for filename in files:
        filename = os.path.join(root, filename)
        sorted_files.append(filename)
sorted_files.sort()
for filename in sorted_files:
    process_file(filename)
</pre>

<pre>{% highlight python%}
import os
import sys
import json

directory = sys.argv[1]
seen_tracks = set() 

def process_file(filename):
    global seen_tracks
    with open(filename) as fp:
        doc = json.load(fp)
        title = doc['title']
        artist = doc['artist']
        hash = title + artist
        if hash in seen_tracks:
            return
        else:
            seen_tracks.add(hash) 

        track_id = doc['track_id']
        tags = doc['tags']
        tags_dict = dict()
        for t in tags:
            k,v = t[0],int(t[1])
            tags_dict[k] = v
        n = len(tags_dict)

        vespa_doc = {
            "update": "id:music:track::%s" % track_id,
                "fields": {
                    "popularity": {
                        "assign": n
                    }
                }
        }
        print(json.dumps(vespa_doc))

sorted_files = []
for root, dirs, files in os.walk(directory):
    for filename in files:
        filename = os.path.join(root, filename)
        sorted_files.append(filename)
sorted_files.sort()
for filename in sorted_files:
    process_file(filename)
{% endhighlight %}</pre>

With this script, run through the dataset and create the [partial update](../partial-updates.html) feed :

<div class="pre-parent">
  <button class="d-icon d-duplicate pre-copy-button" onclick="copyPreContent(this)"></button>
<pre data-test="exec">
$ python3 create-popularity-updates.py lastfm_test > updates.jsonl
</pre>
</div>

Add the `popularity` field to the track schema, the field is defined with `fast-search`.
Also a `popularity` `rank-profile` is added, this profile using one thread per search. 

<pre data-test="file" data-path="app/schemas/track.sd">
schema track {

    document track {

        field track_id type string {
            indexing: summary | attribute
            rank: filter
            match: word
        }

        field title type string {
            indexing: summary | index
            index: enable-bm25
        }

        field artist type string {
            indexing: summary | index
        }

        field tags type weightedset&lt;string&gt; {
            indexing: summary | attribute
            attribute: fast-search
        }

        field similar type tensor&lt;float&gt;(trackid{}) {
            indexing: summary | attribute
            attribute: fast-search 
        }

        field popularity type int {
            indexing: summary | attribute
            attribute: fast-search
        }
    }

    fieldset default {
        fields: title, artist
    }

    document-summary track_id {
        summary track_id type string { 
            source: track_id
        }
    }

    rank-profile personalized {
        first-phase {
            expression: rawScore(tags)
        }
    }

    rank-profile similar {
        first-phase {
            expression: sum(attribute(similar) * query(user_liked))
        }
    }

    rank-profile similar-t2 inherits similar {
        num-threads-per-search: 2
    }

    rank-profile popularity {
        num-threads-per-search: 1
        first-phase {
            expression: attribute(popularity)
        }
    }
}
</pre>

Deploy the application again :

<div class="pre-parent">
  <button class="d-icon d-duplicate pre-copy-button" onclick="copyPreContent(this)"></button>
<pre data-test="exec">
$ vespa deploy --wait 300 app
</pre>
</div>

Adding a new field does not require a restart, apply the partial updates by:

<div class="pre-parent">
  <button class="d-icon d-duplicate pre-copy-button" onclick="copyPreContent(this)"></button>
<pre data-test="exec">
$ ./vespa-feed-client-cli/vespa-feed-client \
    --verbose --file updates.jsonl --endpoint http://localhost:8080
</pre>
</div>

With that feed job completed, it is possible to select the five tracks with the highest popularity by 
using the [range()](../reference/query-language-reference.html) query operator with `hitLimit`:

<div class="pre-parent">
  <button class="d-icon d-duplicate pre-copy-button" onclick="copyPreContent(this)"></button>
<pre data-test="exec" data-test-assert-contains="1352">
$ vespa query \
    'yql=select track_id, popularity from track where {hitLimit:5,descending:true}range(popularity,0,Infinity)' \
    'ranking=popularity'
</pre>
</div>

The search returned 1,352 documents, while we asked for just five. The reason
is that the `hitLimit` annotation for the `range` operator only specifies the lower bound.
Documents that are tied with the same `popularity` value within the 5 largest values are returned.

The `range()` query operator with `hitLimit` can be used to efficiently implement 
*top-k* selection for ranking a subset of the documents in the index.  
For example, use the `range` search with `hitLimit` to only run the 
track [recommendation tensor computation](#tensor-computations) 
over the most popular tracks:

<div class="pre-parent">
  <button class="d-icon d-duplicate pre-copy-button" onclick="copyPreContent(this)"></button>
<pre data-test="exec" data-test-assert-contains="1349">{% raw %}
$ vespa query \
    'yql=select title,artist, track_id, popularity from track where {hitLimit:5,descending:true}range(popularity,0,Infinity) and !weightedSet(track_id, @userLiked)' \
    'ranking.features.query(user_liked)={{trackid:TRQIQMT128E0791D9C}:1.0,{trackid:TRWJIPT128E0791D99}:1.0,{trackid:TRGVORX128F4291DF1}:1.0}' \
    'ranking=similar' \
    'hits=5' \
    'userLiked={TRQIQMT128E0791D9C:1,TRWJIPT128E0791D99:1,TRGVORX128F4291DF1:1}'
{% endraw %}</pre>
</div>

Notice that this query returns 1,349 documents while the `range` search from previous example returned 
1,352 documents. This is due to the `not` filter. 

The range search with `hitLimit` can be used for cases where one wants to select efficiently *top-k* of a 
single valued numeric `attribute` with `fast-search`. Some use cases which can be efficiently implemented
by using it:

- Run ranking computations over the most recent documents 
<<<<<<< HEAD
using a long to represent a timestamp (e.g, using Unix epoch).
- Compute personalization tensor expressions over query time selected documents, e.g using popularity.
=======
using a `long` to represent a timestamp (e.g., using Unix epoch).
- Compute personalization tensor expressions over pre-selected content, e.g. using popularity.
>>>>>>> 52421939
- Optimize [sorting](../reference/sorting.html) queries, instead of sorting a large result, 
find the smallest or largest values quickly by using range search with `hitLimit`.

Do note that any other query or filter terms in the query are applied after having found the 
top-k documents, hence, an aggressive filter removing many documents might end up recalling 0 documents. 

This behavior is illustrated with this query:

<div class="pre-parent">
  <button class="d-icon d-duplicate pre-copy-button" onclick="copyPreContent(this)"></button>
<pre data-test="exec" data-test-assert-contains='"totalCount": 0'>
$ vespa query \
    'yql=select track_id, popularity from track where {hitLimit:5,descending:true}range(popularity,0,Infinity) and popularity=99'
</pre>
</div>

This query fails to retrieve any documents because the range search finds 
1,352 documents where popularity is 100, *and'ing* that 
top-k result with the popularity=99 filter constraint ends up with 0 results. 

Using range search query operator with `hitLimit` is practical for search use cases 
like auto-complete or [search suggestions](https://github.com/vespa-engine/sample-apps/tree/master/incremental-search/search-suggestions)
where one typically use [match: prefix](../reference/schema-reference.html#match) or
n-gram matching using [match: gram](../reference/schema-reference.html#match). Limiting the short 
few first character searches to include a `hitLimit` range on popularity 
can greatly improve the query performance and at the same time match against popular suggestions. 
As the user types more characters, the number of matches is greatly reduced, so ranking can focus on more factors
than just the single popularity attribute and increase the `hitLimit`. 

## Match phase limit - early termination 
An alternative to `range` search with `hitLimit` is using
early termination with [match-phase](../reference/schema-reference.html#match-phase)
which enables early-termination of search and `first-phase` ranking 
using a document field to determine the search evaluation order. 

Match-phase early-termination uses a field with attribute during matching and ranking to impact the
order the search and ranking is performed in. 
If a query is likely to generate more than `ranking.matchPhase.maxHits` per node, the search core
will early terminate the search and matching and evaluate the query in the order dictated
by the `ranking.matchPhase.attribute` attribute field. 

Match phase early termination requires a single valued numeric field with `attribute` and `fast-search`. 
See [Match phase query parameters](../reference/query-api-reference.html#ranking.matchPhase). 
Match-phase limit cannot terminate/early stop any potential `second-phase` ranking expression, 
only matching and `first-phase` ranking, hence the name: *match phase limit*. 

The following enables `matchPhase` early termination with `maxHits` target set to 100:   

<div class="pre-parent">
  <button class="d-icon d-duplicate pre-copy-button" onclick="copyPreContent(this)"></button>
<pre data-test="exec" data-test-assert-contains='"match-phase": true'>
$ vespa query \
    'yql=select track_id, popularity from track where true' \
    'ranking=popularity' \
    'ranking.matchPhase.maxHits=100' \
    'ranking.matchPhase.attribute=popularity' \
    'hits=2'
</pre>
</div>

Which will produce the following result:

<pre>{% highlight json%}
{
    "timing": {
        "querytime": 0.007,
        "summaryfetchtime": 0.002,
        "searchtime": 0.01
    },
    "root": {
        "id": "toplevel",
        "relevance": 1.0,
        "fields": {
            "totalCount": 1476
        },
        "coverage": {
            "coverage": 0,
            "documents": 252,
            "degraded": {
                "match-phase": true,
                "timeout": false,
                "adaptive-timeout": false,
                "non-ideal-state": false
            },
            "full": false,
            "nodes": 1,
            "results": 1,
            "resultsFull": 0
        },
        "children": [
            {
                "id": "index:tracks/0/63f963f1f9372275e12d9e9c",
                "relevance": 100.0,
                "source": "tracks",
                "fields": {
                    "track_id": "TRGCNGP12903CFA2BA",
                    "popularity": 100
                }
            },
            {
                "id": "index:tracks/0/7a74f1cd064acef348a1a701",
                "relevance": 100.0,
                "source": "tracks",
                "fields": {
                    "track_id": "TRFVTTT128F930D148",
                    "popularity": 100
                }
            }
        ]
    }
}
{% endhighlight %}</pre>
In this case, totalCount became 1,476, a few more than the `range` search with `hitLimit`. Notice
also the presence of `coverage:degraded` - This informs the client that this result was not fully evaluated 
over all matched documents. Read more about [graceful result degradation](../graceful-degradation.html). 
Note that the example uses the `popularity` rank-profile which was configured with one 
thread per search, for low settings of `maxHits`, this is the recommended setting. 

<pre>
rank-profile popularity {
    num-threads-per-search: 1
    first-phase {
        expression: attribute(popularity)
    }
}
</pre>

The core difference from capped range search is that `match-phase` is safe as filters works inline
with the search, and are not applied after finding the top-k documents. 

This query does not trigger match-phase early termination because there 
are few hits matching the query:

<div class="pre-parent">
  <button class="d-icon d-duplicate pre-copy-button" onclick="copyPreContent(this)"></button>
<pre data-test="exec" data-test-assert-contains='"full": true'>
$ vespa query \
    'yql=select track_id, popularity from track where popularity=99' \
    'ranking=popularity' \
    'ranking.matchPhase.maxHits=100' \
    'ranking.matchPhase.attribute=popularity' \
    'hits=2'
</pre>
</div>

Generally, prefer `match-phase` early termination over `range` search with `hitLimit`.
Match phase limiting can also be used in combination with text search queries:

<div class="pre-parent">
  <button class="d-icon d-duplicate pre-copy-button" onclick="copyPreContent(this)"></button>
<pre data-test="exec" data-test-assert-contains='"match-phase": true'>
$ vespa query \
    'yql=select title, artist, popularity from track where userQuery()' \
    'query=love songs' \
    'type=any' \
    'ranking=popularity' \
    'ranking.matchPhase.maxHits=100' \
    'ranking.matchPhase.attribute=popularity' \
    'hits=2'
</pre>
</div>

Since this query uses `type=any` the above query retrieves a lot more documents than
the target `matchPhase.maxHits` so early termination is triggered, which will then cause the search core to match 
and rank tracks with the highest popularity. 

Early termination using match-phase limits is a powerful feature 
that can keep latency and cost in check for many large scale serving use cases 
where a document quality signal is available. 
Match phase termination also supports specifying a result diversity constraint.
See [Result diversification blog post](https://blog.vespa.ai/result-diversification-with-vespa/). 
Note that result diversity is normally obtained with Vespa [result grouping](../grouping.html), 
the match-phase diversity is used to ensure that diverse hits are also collected **if** 
early termination kicks in.  

## Advanced query tracing 

This section introduces query tracing. Tracing helps understand where time (and cost) is spent, and how
to best optimize the query or schema settings. Query tracing can be enabled using the following parameters:

- [tracelevel](../reference/query-api-reference.html#tracelevel)
- [explainLevel](../reference/query-api-reference.html#explainlevel)
- [trace.timestamps](../reference/query-api-reference.html#trace.timestamps)

A simple example query with tracing enabled:

<div class="pre-parent">
  <button class="d-icon d-duplicate pre-copy-button" onclick="copyPreContent(this)"></button>
<pre data-test="exec" data-test-assert-contains="track_id">
$ vespa query 'yql=select track_id from track where tags contains "rock"' \
  'tracelevel=3' 'trace.timestamps=true' 'explainLevel=1' 'hits=1'
</pre>
</div>

The first part of the trace traces the query through the stateless container search 
chain. For each searcher invoked in the chain a timestamp relative to the start of the query request 
is emitted:
<pre>{% highlight json%}
{
    "trace": {
        "children": [
            {
                "message": "Using query profile 'default' of type 'root'"
            },
            {
                "message": "Invoking chain 'vespa' [com.yahoo.search.querytransform.WeakAndReplacementSearcher@vespa -> com.yahoo.prelude.statistics.StatisticsSearcher@native -> ... -> federation@native]"
            },
            {
                "children": [
                {
                    "timestamp": 0,
                    "message": "Invoke searcher 'com.yahoo.search.querytransform.WeakAndReplacementSearcher in vespa'"
                }]
            }
        ]
    }
}    
{% endhighlight %}</pre>

The trace runs all the way to the query is dispatched to the content node(s) and the merged response
is returned up to the client. 

<pre>{% highlight json%}
{
    "timestamp": 2,
    "message": "sc0.num0 search to dispatch: query=[tags:rock] timeout=9993ms offset=0 hits=1 restrict=[track]"
}
{% endhighlight %}</pre>

In this case, with tracing it has taken 2ms of processing in the stateless container, 
before the query is about to be put on the wire on its way 
to the content nodes. 

The first protocol phase is the next trace message. 
In this case the reply, is ready read from the wire at timestamp 6, 
so approximately 4 ms was spent in the first protocol matching phase, 
including network serialization and deserialization. 
<pre>{% highlight json%}
{
    "timestamp": 6,
    "message": [
        {
            "start_time": "2022-03-27 15:03:20.769 UTC",
            "traces": [

            ],
            "distribution-key": 0,
            "duration_ms": 1.9814
        }
    ]
}
{% endhighlight %}</pre>
Inside this message is the content node traces of the query, `timestamp_ms` is relative to the start of the query
on the content node. In this case, the content node uses 1.98 ms to evaluate the first protocol phase 
of the query (`duration_ms`). 

More explanation of the content node `traces` is coming soon. It includes information like
- How much time was spent traversing the dictionary and setting up the query.
- How much time was spent on matching and first-phase ranking.
- How much time was spent on second-phase ranking (if enabled).

These traces can help guide both feature tuning decisions and [scaling and sizing](sizing-search.html).

Later in the trace one can also see the second query protocol phase which is the summary fill:
<pre>{% highlight json%}
{
    "timestamp": 7,
    "message": "sc0.num0 fill to dispatch: query=[tags:rock] timeout=9997ms offset=0 hits=1 restrict=[track] summary=[null]"
}
{% endhighlight %}</pre>

And finally an overall breakdown of the two phases:

<pre>{% highlight json%}
{
    "timestamp": 9,
    "message": "Query time query 'tags:rock': 7 ms"
}
{
    "timestamp": 9,
    "message": "Summary fetch time query 'tags:rock': 2 ms"
}
{% endhighlight %}</pre>


## Tear down the container
This concludes this tutorial. The following removes the container and the data:
<div class="pre-parent">
  <button class="d-icon d-duplicate pre-copy-button" onclick="copyPreContent(this)"></button>
<pre data-test="after">
$ docker rm -f vespa
</pre>
</div>

<script src="/js/process_pre.js"></script><|MERGE_RESOLUTION|>--- conflicted
+++ resolved
@@ -562,14 +562,9 @@
 There is an algorithmic optimization available for `type=any` queries, using
 the `weakAnd` query operator which implements the WAND algorithm. 
 See the [using wand with Vespa](../using-wand-with-vespa.html) for an 
-<<<<<<< HEAD
-introduction to the algorithm. Run the same query, 
-but instead of `type=any` use `type=weakAnd`:
-=======
 introduction to the algorithm.
 
 Run the same query, but instead of `type=any` use `type=weakAnd`:
->>>>>>> 52421939
 
 <div class="pre-parent">
   <button class="d-icon d-duplicate pre-copy-button" onclick="copyPreContent(this)"></button>
@@ -592,16 +587,10 @@
 
 ## Hits and summaries 
 The previous examples used `hits=1` query parameter, and in the previous
-<<<<<<< HEAD
-query examples, the `summaryfetchtime` have been 
-close to a constant. The following query requests considerably more,
-note that the result is piped to `head` to increase readability:
-=======
 query examples, the `summaryfetchtime` has been close to constant. 
 
-The following query requests considerably more, note that the result is piped to `head`
-to increase readbility:
->>>>>>> 52421939
+The following query requests considerably more hits, note that the result is piped to `head`
+to increase readability:
 
 <div class="pre-parent">
   <button class="d-icon d-duplicate pre-copy-button" onclick="copyPreContent(this)"></button>
@@ -1313,12 +1302,8 @@
 {% endraw %}
 </pre>
 
-<<<<<<< HEAD
 The tensor type of this query tensor was introduced in 
-[create a Vespa application package](#create-a-vespa-application-package) section.
-=======
-The tensor type of this query tensor was introduced in previous sections:
->>>>>>> 52421939
+the [create a Vespa application package](#create-a-vespa-application-package) section.
 
 <pre data-test="file" data-path="app/search/query-profiles/types/root.xml">
 &lt;query-profile-type id=&quot;root&quot; inherits=&quot;native&quot;&gt;
@@ -1675,14 +1660,7 @@
 single threaded execution. To enable multi-threaded execution, a setting needs to be 
 added to `services.xml`. 
 Multi-threaded search and ranking can improve query latency significantly and make better
-<<<<<<< HEAD
 use of multi-cpu core architectures. 
-=======
-use of multi-cpu core architectures. Search and ranking has evolved since 1998 and by 
-using multi-threaded execution, serving latency can be reduced significantly.  
-In many search and recommendation systems, low serving latency is critical.  
-
->>>>>>> 52421939
 The following adds a `tuning` element to `services.xml` overriding 
 [requestthreads:persearch](../reference/services-content.html#requestthreads-persearch).
 The default number of threads used `persearch` is one. 
@@ -2117,13 +2095,8 @@
 by using it:
 
 - Run ranking computations over the most recent documents 
-<<<<<<< HEAD
-using a long to represent a timestamp (e.g, using Unix epoch).
-- Compute personalization tensor expressions over query time selected documents, e.g using popularity.
-=======
 using a `long` to represent a timestamp (e.g., using Unix epoch).
 - Compute personalization tensor expressions over pre-selected content, e.g. using popularity.
->>>>>>> 52421939
 - Optimize [sorting](../reference/sorting.html) queries, instead of sorting a large result, 
 find the smallest or largest values quickly by using range search with `hitLimit`.
 
