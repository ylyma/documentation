--- conflicted
+++ resolved
@@ -70,16 +70,9 @@
 This sets up a client component that can be used in a
 [searcher](glossary.html#searcher) or a [document
 processor](glossary.html#document-processor). By default, this particular
-<<<<<<< HEAD
-client connects to the OpenAI service, but can be used against any [OpenAI chat
-completion compatible
-API](https://platform.openai.com/docs/guides/text-generation/chat-completions-api)
-by changing the `endpoint` configuration parameter.
-=======
 client connects to the OpenAI service, but can be used against any 
 <a href="https://platform.openai.com/docs/guides/text-generation/chat-completions-api" data-proofer-ignore>OpenAI chat completion compatible API</a>
 by changing the `endpoint` configuration parameter. 
->>>>>>> 7a6d7dc5
 
 Vespa assumes that any required API key is sent as an HTTP header,
 `X-LLM-API-KEY`.  However, if you have set up a [secret
