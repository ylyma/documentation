---
# Copyright Yahoo. Licensed under the terms of the Apache 2.0 license. See LICENSE in the project root.
title: "Vespa 8 Release Notes"
redirect_from:
- /documentation/vespa8-release-notes.html
---

<p>
  This document lists the changes between Vespa major versions 7 and 8.
  As documented in <a href="https://vespa.ai/releases#versions">Vespa versions</a>,
  new functionality in Vespa is introduced in minor versions,
  while major versions are used to mark releases breaking compatibility.
  As Vespa 8 does not introduce any new functionality,
  it is as safe and mature as the versions of Vespa 7 preceding it.
  Upon release of Vespa 8, no further releases will be made of Vespa 7, except
  possible critical security fixes.
</p>



<h2 id="compatibility-overview">Overview</h2>

<p>
  The compatibility breaking changes in Vespa 8 fall into these categories:
</p>
<ul>
  <li><a href="#changed-defaults">Changes to default behaviour</a></li>
  <li><a href="#application-package-changes">Application package structure and settings</a> -
    deprecated settings and constructs in e.g. <em>schemas</em> and <em>services.xml</em> are removed.</li>
  <li><a href="#java-api-changes">Java APIs</a> -
    deprecated APIs are removed or revoked from Vespa's
    <a href="https://javadoc.io/doc/com.yahoo.vespa/annotations/latest/com/yahoo/api/annotations/PublicApi.html">public API</a> surface.</li>
  <li><a href="#container-runtime">Container runtime environment</a> -
    incompatible changes to the Java build and runtime environments.</li>
  <li><a href="#removed-http-api-parameters">HTTP API changes</a></li>
  <li><a href="#removed-command-line-tools">Removed command line tools</a></li>
  <li><a href="#removed-or-renamed-metrics">Removed or renamed metrics</a></li>
  <li><a href="#document-selection-exact-type-matching">Changes to the document selection language</a></li>
  <li><a href="#security">Security related changes</a></li>
  <li><a href="#operating-system">Operating system support</a></li>
  <li><a href="#other-changes">Other changes</a>, not covered by any of the above categories.</li>
</ul>

<p>
To ensure their applications are compatible with Vespa 8, application owners must:
<ul>
  <li>Review the list of <a href="#changed-defaults">changes to defaults</a> and add the necessary options
    if you want to preserve behavior from Vespa 7.</li>
  <li>Make sure there are no deprecation warnings when compiling against Vespa 7.</li>
  <li>Review the <a href="#application-package-changes">application package changes</a> and make sure there
    are no deployment warnings when deploying on Vespa 7.</li>
  <li>Review the list of <a href="#removed-http-api-parameters">HTTP API changes</a> and update
    any clients of the application.</li>
  <li>Review the remaining sections of this document, and update the application and its environment accordingly.</li>
</ul>

<p>
  Usage of deprecated Java APIs produce warnings during compilation, while <em>deployment warnings</em>
  are produced for application package deprecations and most changes to the container runtime environment.
  In hosted Vespa or Vespa Cloud, deployment warnings are shown in the application's console view.
  However, for other types of changes, there is no way to emit deprecation warnings,
  so these are only described in this document and other Vespa documentation.
</p>

<p>
  The following sections lists all the changes from Vespa 7 to Vespa 8 in detail.
</p>

<!-- ToDo: something on the xml/page presentation.format from query-api-reference.html -->

<h2 id="changed-defaults">Changed defaults</h2>
<p>
The following defaults have changed:
</p>
<table class="table">
  <tr>
    <th>Change</th>
    <th>Configuration required to avoid change on Vespa 8</th>
  </tr>

  <tr>
    <td>
      The default <a href="reference/simple-query-language-reference.html">simple query language</a> (for end users)
      is changed from <code>all</code> to <code>weakAnd</code>.
    </td>
    <td>
      Explicitly pass <a href="reference/query-api-reference.html#model.type">model.type</a>=all in queries
      or set this parameter in the relevant <a href="query-profiles.html">query profiles</a>.
    </td>
  </tr>

  <tr>
    <td>
      The default grammar in <a href="reference/query-language-reference.html#userinput">YQL userInput</a>
      is changed from <code>all</code> to <code>weakAnd</code>.
    </td>
    <td>
      Prefix <code>userInput</code> in YQL by <code>{grammar: "all"}</code>.
    </td>
  </tr>

  <tr>
    <td>
      The value of the services.xml
      <a href="reference/default-result-format.html#geo-position-rendering">legacy flag v7-geo-positions</a>
      changes from true to false.
    </td>
    <td>
      Add to services.xml:
      <code>
        &lt;legacy&gt; &lt;v7-geo-positions&gt;true&lt;/v7-geo-positions&gt; &lt;/legacy&gt;
      </code>
    </td>
  </tr>

  <tr>
    <td>
      Fields of type <code>map</code> may
      <a href="reference/default-result-format.html#inconsistent-map-rendering">change JSON rendering</a>
      in search results.
    </td>
    <td>
      Add overrides in your query profile(s) for the <code>renderer.json.jsonMaps</code> parameter.
    </td>
  </tr>

  <tr>
    <td>
<<<<<<< HEAD
      Fields of type <code>weightedset</code> has
      <a href="reference/default-result-format.html#inconsistent-weightedset-rendering">changed JSON rendering</a>
      in search results.
=======
      Fields of type <code>weightedset</code> have
      <a href="legacy-v7-json-rendering.html#wset-rendering">changed
      JSON rendering</a> in search results.
>>>>>>> 0cb818cb
    </td>
    <td>
      Add overrides in your query profile(s) for the <code>renderer.json.jsonWsets</code> parameter.
    </td>
  </tr>

  <tr>
    <td>
      When using an expression as a summary feature, it will no longer be rendered wrapped in
      <code>rankingExpression()</code>.
    </td>
    <td>
      Specify configuration in your rank profile as shown in
      <a href="https://docs.vespa.ai/en/legacy-v7-json-rendering.html#feature-data">this example</a>.
    </td>
  </tr>

  <tr>
    <td>
      Fields of type <code>raw</code> are now presented as a base64
      encoded string in summary, the same way as in json feed format.
      Earlier, you needed to add <code>raw-as-base64-in-summary</code>
      in your schema file to get this behavior.
    </td>
    <td>
      If you have fields of type "raw" and you must have the old
      summary behavior for them in search results, add the line
      <br><code>raw-as-base64-in-summary : false</code><br>
      in your schema definition.
    </td>
  </tr>

  <tr>
    <td>
      The default tensor format in responses has changed from 'long' to 'short':
      Tensors in query results, document API responses, and stateless model evaluation
      are rendered in the short form appropriate for their type
      (if any), documented <a href="reference/document-json-format.html#tensor">here</a>.
    </td>
    <td>
      <p><b>Queries</b>: Pass <a href="reference/query-api-reference.html#presentation.format.tensors">presentation.format.tensors</a>=long
      in queries, or set it parameter in the relevant <a href="query-profiles.html">query profiles</a>.</p>

      <p><b>Document/v1</b>: Pass the parameter <code>format.tensors=long</code> in requests.</p>

      <p><b>Stateless model evaluation</b>: Pass the parameter <code>format.tensors=long</code> in requests.</p>
    </td>
  </tr>

  <tr>
    <td>
      The default fieldset when getting or visiting documents is now
      <code>[document]</code> in all cases, meaning you only get those
      fields that are declared in the "document" block of the schema
      (generated fields are not included).
      This was already the default for the <code>/document/v1</code> API
      when fetching or visiting documents of a single known document type.
      Now it is also the default when visiting at the root level,
      for the command line tools <code>vespa-visit</code> and
      <code>vespa-get</code>, and if you use the programmatic
      <code>documentapi</code> from java to fetch documents.
    </td>
    <td>
      In most cases there is no difference between <code>[all]</code>
      and <code>[document]</code> fieldsets - so no action is needed.
      If the old behavior is needed you can:
      <ul>
        <li>
	  For the command line tools, specify the fieldset as
	  <code>-l "[all]"</code> to include generated fields.
        </li>
        <li>
	  For <code>/document/v1</code> specify <code>[all]</code>
	  as the value for the <code>fieldSet</code> parameter.
        </li>
        <li>
          If using <code>documentapi</code> from java, add the line
          <br><code>params.setFieldSet("[all]");</code><br>
          to modify your <code>VisitorParameters</code> value , or
          <br><code>params = params.withFieldSet("[all]");</code><br>
          to modify your <code>DocumentOperationParameters</code> value.
        </li>
      </ul>
      If you run document processors to generate fields and want
      those returned, it may be more useful to declare a fieldset
      with just those fields you actually want as output instead.
    </td>
  </tr>

  <tr>
    <td>
      Vespa will now limit the number of groups and hits in
      <a href="https://docs.vespa.ai/en/grouping.html">grouping query results</a> when <code>max</code> is not specified
      explicitly in grouping expressions. The default value is determined by
      <code><a href="reference/query-api-reference.html#grouping.defaultMaxGroups">grouping.defaultMaxGroups</a></code>/
      <code><a href="reference/query-api-reference.html#grouping.defaultMaxHits">grouping.defaultMaxHits</a></code>.
      The parameter <code><a href="reference/query-api-reference.html#grouping.globalMaxGroups">grouping.globalMaxGroups</a></code> must now
      be overridden in query profiles to allow grouping expressions that may return unbounded or large results.
    </td>
    <td>
      <ul>
        <li>
          <code><a href="reference/query-api-reference.html#grouping.defaultMaxGroups">grouping.defaultMaxGroups</a></code>
          changed from <code>-1</code> to <code>10</code>.
        </li>
        <li>
          <code><a href="reference/query-api-reference.html#grouping.defaultMaxHits">grouping.defaultMaxHits</a></code>
          changed from <code>-1</code> to <code>10</code>.
        </li>
        <li>
          <code><a href="reference/query-api-reference.html#grouping.globalMaxGroups">grouping.globalMaxGroups</a></code>
          changed from <code>-1</code> to <code>10000</code>.
        </li>
        <li>
          <code><a href="reference/query-api-reference.html#grouping.defaultPrecisionFactor">grouping.defaultPrecisionFactor</a></code>
          changed from <code>1.0</code> to <code>2.0</code>.
        </li>
      </ul>
    </td>
  </tr>

  <tr>
    <td>
      Vespa <a href="access-logging.html">access logs</a> are compressed with
      <a href="https://github.com/facebook/zstd"><code>zstd</code></a>.
    </td>
    <td>
      Add a config override under <code>&lt;container&gt;</code> in <code>services.xml</code>:
      <br><pre>
      &lt;config name="container.core.access-log"&gt;
        &lt;fileHandler&gt;
          &lt;compressionFormat&gt;GZIP&lt;compressionFormat&gt;
    </pre>
    </td>
  </tr>

</table>



<h2 id="application-package-changes">Application package changes</h2>


<h3 id="removed-settings-from-schemas">Removed settings from schemas</h3>
<p>
  The following settings are removed from
  <a href="reference/schema-reference.html">schema</a>:
</p>
<table class="table">
  <thead>
  <tr>
    <th>Name</th><th>Replacement</th>
  </tr>
  </thead>
  <tbody>
  <tr>
    <td>attribute: huge</td>
    <td>None. Setting <em>huge</em> on an attribute doesn't have any effect,
        the code is rewritten to support it by default.</td>
  </tr>
  <tr>
    <td><a href="reference/schema-reference.html#compression">compression</a></td>
    <td>
      <p id="compression">
      None. Document compression is not needed, as compression is always enabled.
      Support for setting this is deprecated and might be removed in Vespa 8.
      </p>
    </td>
  </tr>
  <tr>
    <td>body (inside a field definition)</td>
    <td>
      <p id="body">None. Deprecated since before Vespa 7, had no effect in Vespa 7.</p>
    </td>
  </tr>
  <tr>
    <td>header (inside a field definition)</td>
    <td><p id="header">None. Deprecated since before Vespa 7, had no effect in Vespa 7.</p></td>
  </tr>
  <tr>
    <td>field type weightedset&lt;float&gt;</td>
    <td>
      Because floating-point types are inherently imprecise they are badly
      suited as keys in maps and sets.  If you feel the need for such data
      consider using something like:
      <pre class="code">
             struct weightedfloat {
                 field value type float {}
                 field weight type int {}
             }
             field myfield type array&lt;weightedfloat&gt; {
                 ...
          </pre>
    </td>
  </tr>
  <tr>
    <td>field type map&lt;float,anything&gt;</td>
    <td>Using "float" as the key in a map is no longer supported, see <code>weightedset&lt;float&gt;</code> above.</td>
  </tr>
  <tr>
    <td>field type weightedset&lt;double&gt;</td>
    <td>Using "double" as the key in a set is no longer supported, see <code>weightedset&lt;float&gt;</code> above.</td>
  </tr>
  <tr>
    <td>field type map&lt;double,anything&gt;</td>
    <td>Using "double" as the key in a map is no longer supported, see <code>weightedset&lt;float&gt;</code> above.</td>
  </tr>
  <tr>
    <td>field type weightedset&lt;uri&gt;</td>
    <td>Using complex types as the key in a set is no longer supported, see <code>weightedset&lt;float&gt;</code> above.</td>
  </tr>
  <tr>
    <td>field type map&lt;uri,anything&gt;</td>
    <td>Using complex types as the key in a map is no longer supported, see <code>weightedset&lt;float&gt;</code> above.</td>
  </tr>
  <tr>
    <td>Old syntax for array types like "string[]"</td>
    <td>Write as <code>array&lt;string&gt;</code> instead.</td>
  </tr>
  <tr>
    <td>Rank functions must have different names in a rank-profile</td>
    <td>Only the last of two functions with the same name would be used.
        Remove or rename the first one.</td>
  </tr>
  <tr>
    <td>Conflicting sorting settings are now rejected</td>
    <td>Only keep the last of the conflicting settings.</td>
  </tr>
  <tr>
    <td>A summary-field may only be added once in a document-summary block</td>
    <td>Remove duplicates.</td>
  </tr>
  <tr>
    <td>Schema and document should have the same name</td>
    <td>Change name of the schema so it is equal to the contained document.</td>
  </tr>
  </tbody>
</table>


<h3 id="tensorflow-import">TensorFlow import</h3>
<p>
  Vespa 8 will remove support for direct import of <a href="https://docs.vespa.ai/en/tensorflow.html">TensorFlow models</a>.
  <a href="https://onnx.ai/">ONNX</a> is now the preferred ML model format, and works both for
  <a href="https://docs.vespa.ai/en/onnx.html">ranking</a> as well as
  <a href="https://docs.vespa.ai/en/stateless-model-evaluation.html">stateless model evaluation</a>.
  ONNX contains tools to convert models from TensorFlow to ONNX, but Vespa will no longer provide this.
</p>


<h3 id="changed-semantics-inservices-xml">Changed semantics in services.xml</h3>
<p>
  The following elements and attributes in services.xml have new semantics:
</p>
<table class="table">
  <thead>
  <tr>
    <th>Name</th><th>Description</th>
  </tr>
  </thead>
  <tbody>
  <tr>
    <td>&lt;nodes&gt;&lt;redundancy&gt;</td>
    <td>It is now an error to configure a number of nodes (per group) that is
      smaller than the configured redundancy.  It used to generate an
      application-level warning, with the redundancy implicitly reduced.
      Remove any &lt;nodes&gt; override in the non-prod environments, as the
      node count is automatically adjusted.</td>
  </tr>
  </tbody>
</table>


<h3 id="removed-constructs-from-services-xml">Removed constructs from services.xml</h3>
<p>
  The following elements and attributes are removed from services.xml:
</p>
<table class="table">
  <thead>
  <tr>
    <th>Parent element</th><th>Removed construct</th><th>Description</th>
  </tr>
  </thead>
  <tbody>
  <tr>
    <td rowspan="2">&lt;admin&gt;</td>
    <td>&lt;filedistribution&gt;</td>
    <td>Configuring up/download rates is not supported</td>
  </tr>
  <tr>
    <td>&lt;configserver&gt;</td>
    <td>Use <a href="reference/services-admin.html#configservers">configservers</a> element instead</td>
  </tr>
  <tr>
    <td rowspan="2">&lt;config&gt;</td>
    <td><em>namespace</em> attribute</td>
    <td>The namespace must be included in the <em>name</em> attribute.</td>
  </tr>
  <tr>
    <td>&lt;myArray <em>operation="append"&gt;</em> syntax</td>
    <td>Previously used to append items to config arrays. Use
      <a href="reference/config-files.html#configuring-arrays">item</a> instead.</td>
  </tr>
  <tr>
    <td rowspan="4">&lt;container&gt;</td>
    <td><em>jetty</em> attribute</td>
    <td>Removed, had no effect on Vespa 7.</td>
  </tr>
  <tr>
    <td>&lt;nodes&gt; jvm attributes</td>
    <td>JVM attributes <em>jvmargs, allocated-memory, jvm-options, jvm-gc-options</em>
      renamed and moved to <a href="reference/services-container.html#jvm">
        JVM</a> subelement</td>
  </tr>
  <tr>
    <td>&lt;client&gt;</td>
    <td>Previously used for setting up client providers.
      Use a <a href="jdisc/developing-request-handlers.html">request handler</a> instead.</td>
  </tr>
  <tr>
    <td>&lt;handler&gt;&lt;clientBinding&gt;</td>
    <td>Client bindings are no longer supported.
  </tr>
  <tr>
    <td rowspan="3">&lt;content&gt;</td>
    <td>&lt;dispatch&gt;</td>
    <td>Removed due to removal of <em>vespa-dispatch-bin</em>,
      <a href="#vespa-dispatch-bin-process-is-removed">details.</a></td>
  </tr>
  <tr>
    <td>&lt;tuning&gt;&lt;dispatch&gt;&lt;min-group-coverage&gt;</td>
    <td>Use <a href="reference/services-content.html#min-active-docs-coverage">min-active-docs-coverage</a> instead.</td>
  </tr>
  <tr>
    <td>&lt;tuning&gt;&lt;dispatch&gt;&lt;use-local-node&gt;</td>
    <td>Ignored, the local node will automatically be preferred when appropriate.</td>
  </tr>
  <tr>
    <td rowspan="3">&lt;services&gt; (root)</td>
    <td>&lt;jdisc&gt;</td>
    <td>Use <a href="reference/services-container.html">container</a> instead.
  </tr>
  <tr>
    <td>&lt;service&gt;</td>
    <td>Running generic services is no longer supported.</td>
  </tr>
  <tr>
    <td>&lt;clients&gt;</td>
    <td>Client load types are deprecated and ignored.</td>
  </tr>
  </tbody>
</table>


<h3 id="application-folder"><em>application/</em> folder support removed</h3>
<p>
  Application package content (<em>services.xml</em>, the <em>schemas/</em>
  folder, etc.) is supposed to be put at the root level in the application
  zip, such that the unzipped application package has <em>./services.xml</em>,
  etc.
</p>
<p>
  But it used to be that the application package content could be placed inside
  an <em>application</em> directory.  This support is removed with Vespa 8.
</p>


<h3 id="searchdefinitions-folder"><em>searchdefinitions/</em> folder is deprecated</h3>
<p>
  Search definition schemas should now be placed in the <em>schemas/</em> folder. The old folder
  will still work on Vespa 8, but causes a deprecation warning upon deployment.
</p>



<h2 id="java-api-changes">Java API changes</h2>

<h3 id="removed-java-packages">Removed Java packages</h3>

<table class="table">
  <thead><tr><th>Package</th><th>Description</th></tr></thead>
  <tbody>
    <tr>
      <td><em>com.yahoo.docproc.util</em></td>
      <td>Removed</td>
    </tr>
    <tr>
      <td><em>com.yahoo.jdisc.test</em></td>
      <td>No longer <a href="https://javadoc.io/doc/com.yahoo.vespa/annotations/latest/com/yahoo/api/annotations/PublicApi.html">public API</a></td>
    </tr>
    <tr>
      <td><em>com.yahoo.log.event</em></td>
      <td>No longer <a href="https://javadoc.io/doc/com.yahoo.vespa/annotations/latest/com/yahoo/api/annotations/PublicApi.html">public API</a></td>
    </tr>
    <tr>
      <td><em>com.yahoo.statistics</em></td>
      <td>Removed</td>
    </tr>
    <tr>
      <td><em>com.yahoo.vespa.curator</em></td>
      <td>No longer <a href="https://javadoc.io/doc/com.yahoo.vespa/annotations/latest/com/yahoo/api/annotations/PublicApi.html">public API</a></td>
    </tr>
    <tr>
      <td><em>com.yahoo.documentapi.messagebus.loadtypes</em></td>
      <td>Load types are no longer supported. Use corresponding method overloads without <em>LoadType</em> or <em>LoadTypeSet</em> parameters instead.</td>
    </tr>
  </tbody>
</table>


<h3 id="removed-java-classes-and-methods">Removed Java Classes and methods</h3>

<p>
  Classes and methods that were marked as deprecated in Vespa 7 are removed.
  If deprecation warnings are emitted for Vespa API's when building the application,
  these must be fixed before migrating to Vespa 8. The sections below contain only the
  most notable changes.
</p>

<p>
  The following classes are no longer public API and have been moved to Vespa internal packages:
</p>
<table class="table">
  <thead><tr><th>Package</th><th>Class</th><th>Migration advice</th></tr></thead>
  <tbody>
  <tr>
    <td><em>com.yahoo.config.subscription</em></td>
    <td>All classes, except
      <a href="https://javadoc.io/doc/com.yahoo.vespa/config/latest/com/yahoo/config/subscription/ConfigGetter.html"><em>ConfigGetter</em></a></td>
    <td>Config should be <a href="configuring-components.html#use-config-in-code">injected</a>
      to your component class constructor.
    </td>
  </tr>
  <tr>
    <td rowspan="6"><em>com.yahoo.docproc</em></td>
    <td><em>DocprocExecutor</em></td>
    <td rowspan="2">For unit tests, follow the steps in the
      <a href="https://github.com/vespa-engine/sample-apps/blob/master/examples/document-processing/src/test/java/ai/vespa/example/album/ProductTypeRefinerDocProcTest.java">document-processing</a>
      sample app. If you need a <em>DocumentTypeManager</em> in production code, it can be directly
      <a href="jdisc/injecting-components.html">injected</a> to your component class constructor.
    </td>
  </tr>
  <tr>
    <td><em>DocprocService</em></td>
  </tr>
  <tr>
    <td><em>DocumentOperationWrapper</em></td>
    <td rowspan="4">No replacement - if needed, contact the Vespa team for advice.</td>
  </tr>
  <tr>
    <td><em>HandledProcessingException</em></td>
  </tr>
  <tr>
    <td><em>ProcessingEndpoint</em></td>
  </tr>
  <tr>
    <td><em>TransientFailureException</em></td>
  </tr>
  </tbody>
  <tr>
    <td><em>com.yahoo.log</em></td>
    <td><em>VespaFormatter</em></td>
    <td>No replacement.</td>
  </tr>
</table>

<p>
  The following methods are removed:
</p>
<table class="table">
  <thead><tr><th>Method</th><th>Migration advice</th></tr></thead>
  <tbody>
  <tr>
    <td><em>com.yahoo.documentapi.DocumentAccess.createDefault()</em></td>
    <td>Container components can have a <em>DocumentAccess</em> injected via their constructor.
      For use outside the container, e.g. in a custom command line tool, use the new method
      <em>createForNonContainer()</em>.</td>
  </tr>
  <tr>
    <td><em>com.yahoo.log.LogSetup.getLogHandler()</em></td>
    <td>No replacement.</td>
  </tr>
  </tbody>
</table>


<h3 id="changed-java-apis">Breaking changes to Java APIs</h3>
<p>
  The Javadoc of the deprecated types/members should document the replacement API.
  The below list is not exhaustive - some smaller and trivial changes are not listed.
</p>
<table class="table">
  <thead><tr><th>Type(s)</th><th>Description</th></tr></thead>
  <tbody>
    <tr>
      <td><em>com.yahoo.processing</em></td>
      <td>Removed use of Guava's <em>ListenableFuture</em> in type signatures. Replacement uses <em>CompletableFuture</em>.</td>
    </tr>
    <tr>
      <td><em>com.yahoo.search.handler.HttpSearchResponse.waitableRender()</em></td>
      <td>Removed use of Guava's <em>ListenableFuture</em> in type signature. The method is replaced with <em>asyncRender()</em>.</td>
    </tr>
    <tr>
      <td><em>com.yahoo.jdisc.handler</em></td>
      <td>Removed use of Guava's <em>ListenableFuture</em> in type signatures. Replacement uses <em>CompletableFuture</em></td>
    </tr>
    <tr>
      <td><em>com.yahoo.searchlib.rankingexpression.rule</em></td>
      <td>Removed use of Guava collection types in type signatures.</td>
    </tr>
    <tr>
      <td><em>com.yahoo.search.rendering.JsonRenderer</em></td>
      <td>Removed use of Jackson types from class signature.</td>
    </tr>
    <tr>
      <td><em>com.yahoo.jdisc.Container</em></td>
      <td>Removed use of Guice types from class signature.</td>
    </tr>
    <tr>
      <td><em>com.yahoo.vdslib.VisitorStatistics</em></td>
      <td>Removed all <em>set/getSecondPass</em>-related methods.</td>
    </tr>
    <tr>
      <td><em>com.yahoo.documentapi</em></td>
      <td>
        Removed all methods taking in a <em>com.yahoo.documentapi.messagebus.DocumentProtocol.Priority</em> argument.
        Explicit operation priorities are deprecated and should not be set by the client.
      </td>
    </tr>
  </tbody>
</table>


<h3 id="built-in-xml-factories">Removed support for built-in XML factories</h3>
<p>
  The Jdisc container has historically supported injection of built-in providers for the following XML factories:
</p>

<ul>
  <li><em>javax.xml.datatype.DatatypeFactory</em></li>
  <li><em>javax.xml.parsers.DocumentBuilderFactory</em> and <em>SAXParserFactory</em></li>
  <li><em>javax.xml.stream.XMLEventFactory</em>, <em>XMLInputFactory</em> and <em>XMLOutputFactory</em></li>
  <li><em>javax.xml.transform.TransformerFactory</em></li>
  <li><em>javax.xml.validation.SchemaFactory</em></li>
  <li><em>javax.xml.xpath.XPathFactory</em></li>
</ul>

<p>
  These are now removed. Please check for more recent alternatives if you need this type of XML processing.
</p>


<h3 id="deprecated-java-apis">Deprecated Java APIs</h3>
<p>
  A few redundant APIs have been deprecated because they have replacements that
  provide the same, or better, functionality. We advise you switch to the
  replacement to reduce future maintenance cost.
</p>

<table class="table">
  <thead><tr><th>Type(s)</th><th>Replacement</th></tr></thead>
  <tbody>
  <tr>
    <td><em>com.yahoo.container.jdisc.LoggingRequestHandler</em></td>
    <td>Use <em>com.yahoo.container.jdisc.ThreadedHttpRequestHandler</em> instead.</td>
  </tr>
  <tr>
    <td><em>com.yahoo.log.LogLevel</em></td>
    <td>Use <em>java.util.logging.Level</em> instead.</td>
  </tr>
  </tbody>
</table>




<h2 id="container-runtime">Container Runtime Environment</h2>


<h3 id="jdk-version">JDK version</h3>
<p>
  Vespa 8 has upgraded the JDK version from 11 to 17. To ensure full compatibility, all container plugins
  should be rebuilt with JDK 17 before being deployed on Vespa 8.
</p>


<h3 id="provided-maven-artifacts">Changes to provided maven artifacts</h3>
<p>
  <a href="https://search.maven.org/artifact/com.google.guava/guava">Guava</a> has been upgraded from
  version 20.0 to 27.1. If you are using APIs that have been removed from the library since version 20, your
  code must be updated. In most cases, it should be trivial to find replacement APIs in Java's standard library.
</p>

<p>
The following Maven artifacts are no longer provided runtime to user application plugins by the Jdisc container:
</p>
<table class="table">
  <thead><tr><th>Artifact</th><th>Notes</th></tr></thead>
  <tbody>
  <tr>
    <td><a href="https://search.maven.org/artifact/com.fasterxml.jackson.jaxrs/jackson-jaxrs-base"><em>com.fasterxml.jackson.jaxrs:jackson-jaxrs-base</em></a> </td>
    <td rowspan="2">JSON input/output handling for JAX-RS implementations, e.g. Jersey</td>
  </tr>
  <tr>
    <td><a href="https://search.maven.org/artifact/com.fasterxml.jackson.jaxrs/jackson-jaxrs-json-provider"><em>com.fasterxml.jackson.jaxrs:jackson-jaxrs-json-provider</em></a> </td>
  </tr>
  <tr>
    <td><a href="https://search.maven.org/artifact/com.fasterxml.jackson.module/jackson-module-jaxb-annotations"><em>com.fasterxml.jackson.module:jackson-module-jaxb-annotations</em></a> </td>
    <td>Jackson data binding with JAXB annotations.</td>
  </tr>
  <tr>
    <td><a href="https://search.maven.org/artifact/com.google.code.findbugs/jsr305"><em>com.google.code.findbugs:jsr305</em></a></td>
    <td>Annotations in package <em>javax.annotation[.*]</em>, e.g. <em>Nullable</em> and <em>Nonnnull</em>.</td>
  </tr>
  <tr>
    <td><a href="https://search.maven.org/artifact/com.google.inject.extensions/guice-assistedinject"><em>com.google.inject.extensions:guice-assistedinject</em></a></td>
    <td>Guice extensions.</td>
  </tr>
  <tr>
    <td><a href="https://search.maven.org/artifact/com.google.inject.extensions/guice-multibindings"><em>com.google.inject.extensions:guice-multibindings</em></a></td>
    <td>Guice extensions.</td>
  </tr>
  <tr>
    <td><a href="https://search.maven.org/artifact/javax.annotation/javax.annotation-api"><em>javax.annotation:javax.annotation-api</em></a></td>
    <td>Annotations in package <em>javax.annotation[.*]</em>, e.g. <em>ManagedBean</em> and <em>Resource</em>.</td>
  </tr>
  <tr>
    <td><a href="https://search.maven.org/artifact/javax.validation/validation-api"><em>javax.validation:validation-api</em></a></td>
    <td>Javax bean validation, used by Jersey 2.</td>
  </tr>
  <tr>
    <td><a href="https://search.maven.org/search?q=g:org.eclipse.jetty"><em>org.eclipse.jetty:*</em></a></td>
    <td>The Eclipse Jetty Project.</td>
  </tr>
  <tr>
    <td><a href="https://search.maven.org/artifact/org.apache.felix/org.apache.felix.framework"><em>org.apache.felix:org.apache.felix.framework</em></a></td>
    <td>Felix OSGi framework.</td>
  </tr>
  <tr>
    <td><em>org.apache.felix:org.apache.felix.log</em></td>
    <td>Felix OSGi framework.</td>
  </tr>
  <tr>
    <td><a href="https://search.maven.org/artifact/org.apache.felix/org.apache.felix.main"><em>org.apache.felix:org.apache.felix.main</em></a></td>
    <td>Felix OSGi framework.</td>
  </tr>
  <tr>
    <td><a href="https://search.maven.org/artifact/org.bouncycastle/bcpkix-jdk15on"><em>org.bouncycastle:bcpkix-jdk15on</em></a></td>
    <td>Bouncy Castle crypto API.</td>
  </tr>
  <tr>
    <td><a href="https://search.maven.org/artifact/org.bouncycastle/bcprov-jdk15on"><em>org.bouncycastle:bcprov-jdk15on</em></a></td>
    <td>Bouncy Castle crypto provider.</td>
  </tr>
  <tr>
    <td><em>org.glassfish.*:*</em></td>
    <td>Jersey 2. All related artifacts are removed.</td>
  </tr>
  <tr>
    <td><a href="https://search.maven.org/artifact/org.json/json"><em>org.json:json</em></a></td>
    <td>See <a href="https://github.com/vespa-engine/vespa/issues/14762">vespa-engine/vespa#14762</a></td>
  </tr>
  <tr>
    <td><a href="https://search.maven.org/artifact/org.javassist/javassist"><em>org.javassist:javassist</em></a></td>
    <td>Bytecode manipulation, used by Jersey 2.</td>
  </tr>
  <tr>
    <td><a href="https://search.maven.org/artifact/org.jvnet.mimepull/mimepull"><em>org.jvnet.mimepull:mimepull</em></a></td>
    <td>MIME Streaming Extension, used by Jersey 2.</td>
  </tr>
  <tr>
    <td><a href="https://search.maven.org/artifact/org.lz4/lz4-java"><em>org.lz4:lz4-java</em></a></td>
    <td>Compression library.</td>
  </tr>
  </tbody>
</table>
<p>
Make sure your application OSGi bundle embeds the required artifacts from the above list.
An artifact can be embedded by adding it in scope <em>compile</em> to the <em>dependencies</em> section in pom.xml.
Typically, these artifacts have until now been used in scope <em>provided</em>.
Use <code>mvn dependency:tree</code> to check whether any of the listed artifacts are directly or transitively included
as dependencies.
</p>
<p>
As always, remove any dependencies that are not required by your project. Consult the Maven documentation on
<a href="https://maven.apache.org/guides/introduction/introduction-to-optional-and-excludes-dependencies.html#dependency-exclusions">
Dependency Exclusions</a> for how to remove a transitively included dependency.
</p>

An example adding <em>org.json:json</em> as a compile scoped dependency:
<pre>
&lt;dependencies&gt;
  ...
  &lt;dependency&gt;
    &lt;groupId&gt;org.json&lt;/groupId&gt;
    &lt;artifactId&gt;json&lt;/artifactId&gt;
    &lt;version&gt;20211205&lt;/version&gt;
    &lt;scope&gt;compile&lt;/scope&gt;
  &lt;/dependency&gt;
  ...
&lt;/dependencies&gt;
</pre>

<!--
<h2 id="removed-http-apis">Removed HTTP API's</h2>
<p>
The following HTTP APIs are removed:
</p>
<table width="100%" class="table">
  <thead>
    <tr>
      <th width="50%">Name</th><th>Replacement</th>
    </tr>
  </thead>
  <tbody>
    <tr>
      <td>:
      </td>
      <td>.
      </td>
    </tr>
  </tbody>
</table>
-->


<h2 id="removed-http-api-parameters">Removed HTTP API parameters</h2>
<p>
The following HTTP API parameters are removed:
</p>
<table class="table">
  <thead>
  <tr>
    <th>Standard API path</th><th>Parameter name</th><th>Replacement</th>
  </tr>
  </thead>
  <tbody>
  <tr> <td>/search/</td><td><em>pos.ll</em></td> <td>add a
<a href="reference/query-language-reference.html#geolocation">geoLocation</a>
item to your query</td> </tr>
  <tr> <td>/search/</td><td><em>pos.radius</em></td> <td>add a
<a href="reference/query-language-reference.html#geolocation">geoLocation</a>
item to your query</td> </tr>
  </tbody>
</table>



<h2 id="removed-command-line-tools">Removed command line tools</h2>

<h3 id="vespa-http-client">vespa-http-client</h3>
<p>
  The <code>vespa-http-client</code> command line tool is removed in Vespa 8 and is replaced by the new
  <a href="vespa-feed-client.html">vespa-feed-client</a>. The new client uses
  <a href="performance/http2.html">HTTP/2</a> and the <a href="document-v1-api-guide.html">Document v1 API</a>.
</p>
<p>
  The underlying rest API used by the vespa-http-client will still be available and supported on Vespa 8.
  You can therefore continue to use an old client distributed with Vespa 7 to feed to a Vespa 8 installation.
  Note that we will not release any updates for vespa-http-client after the initial Vespa 8 release,
  although we will provide fixes and security updates to the rest API itself.
  We strongly recommend that you migrate away from vespa-http-client in a timely manner.
</p>


<h2 id="removed-or-renamed-metrics">Removed or renamed metrics</h2>
<p>
The following metrics are renamed:
</p>
<table class="table">
  <thead>
    <tr>
      <th>Old Name</th><th>New name</th><th>Description</th>
    </tr>
  </thead>
  <tbody>
    <tr>
      <td><em>vds.filestor.alldisks.*</em></td>
      <td>vds.filestor.*</td>
      <td><em>alldisks</em> has been removed from the metric name.</td>
    </tr>
    <tr>
      <td><em>vds.visitor.*.sum.*</em></td>
      <td>vds.visitor.*.*</td>
      <td><em>sum</em> has been removed from the metric name.</td>
    </tr>
    <tr>
      <td><em>vds.filestor.*.sum.*</em></td>
      <td>vds.filestor.*.*</td>
      <td><em>sum</em> has been removed from the metric name.</td>
    </tr>
    <tr>
      <td><em>vds.distributor.*.sum.*</em></td>
      <td>vds.distributor.*.*</td>
      <td><em>sum</em> has been removed from the metric name.</td>
    </tr>
  </tbody>
</table>

<p>
The following metrics are removed:
</p>
<table class="table">
  <thead>
    <tr>
      <th>Name</th><th>Description</th>
    </tr>
  </thead>
  <tbody>
    <tr>
      <td><em>http.status.401.rate</em></td>
      <td>Use <em>http.status.4xx.rate</em> with dimension <em>statusCode</em>==401</td>
    </tr>
    <tr>
      <td><em>http.status.403.rate</em></td>
      <td>Use <em>http.status.4xx.rate</em> with dimension <em>statusCode</em>==403</td>
    </tr>
    <tr>
      <td><em>content.proton.documentdb.matching.query_collateral_time.*</em></td>
      <td>Use <em>content.proton.documentdb.matching.query_setup_time.*</em> instead</td>
    </tr>
    <tr>
      <td><em>content.proton.documentdb.matching.rank_profile.query_collateral_time.*</em></td>
      <td>Use <em>content.proton.documentdb.matching.rank_profile.query_setup_time.*</em> instead</td>
    </tr>
    <tr>
      <td><em>vds.visitor.allthreads.averagevisitorlifetime<s>.sum</s>.average</em></td>
      <td>Use .sum/.count instead</td>
    </tr>
    <tr>
      <td><em>vds.visitor.allthreads.averagequeuewait<s>.sum</s>.average</em></td>
      <td>Use .sum/.count instead</td>
    </tr>
    <tr>
      <td><em>vds.visitor.allthreads.queuesize<s>.sum</s>.average</em></td>
      <td>Use .sum/.count instead</td>
    </tr>
    <tr>
      <td><em>vds.visitor.allthreads.completed<s>.sum</s>.average</em></td>
      <td>Use .sum/.count instead</td>
    </tr>
    <tr>
      <td><em>vds.visitor.allthreads.averagemessagesendtime<s>.sum</s>.average</em></td>
      <td>Use .sum/.count instead</td>
    </tr>
    <tr>
      <td><em>vds.visitor.allthreads.averageprocessingtime<s>.sum</s>.average</em></td>
      <td>Use .sum/.count instead</td>
    </tr>
    <tr>
      <td><em>vds.filestor<s>.alldisks</s>.queuesize.average</em></td>
      <td>Use .sum/.count instead</td>
    </tr>
    <tr>
      <td><em>vds.filestor<s>.alldisks</s>.averagequeuewait.average</em></td>
      <td>Use .sum/.count instead</td>
    </tr>
    <tr>
      <td><em>vds.filestor<s>.alldisks</s>.allthreads.put<s>.sum</s>.latency.average</em></td>
      <td>Use .sum/.count instead</td>
    </tr>
    <tr>
      <td><em>vds.filestor<s>.alldisks</s>.allthreads.remove<s>.sum</s>.latency.average</em></td>
      <td>Use .sum/.count instead</td>
    </tr>
    <tr>
      <td><em>vds.filestor<s>.alldisks</s>.allthreads.get<s>.sum</s>.latency.average</em></td>
      <td>Use .sum/.count instead</td>
    </tr>
    <tr>
      <td><em>vds.filestor<s>.alldisks</s>.allthreads.update<s>.sum</s>.latency.average</em></td>
      <td>Use .sum/.count instead</td>
    </tr>
    <tr>
      <td><em>vds.filestor<s>.alldisks</s>.allthreads.createiterator<s>.sum</s>.latency.average</em></td>
      <td>Use .sum/.count instead</td>
    </tr>
    <tr>
      <td><em>vds.filestor<s>.alldisks</s>.allthreads.visit<s>.sum</s>.latency.average</em></td>
      <td>Use .sum/.count instead</td>
    </tr>
    <tr>
      <td><em>vds.filestor<s>.alldisks</s>.allthreads.remove_location<s>.sum</s>.latency.average</em></td>
      <td>Use .sum/.count instead</td>
    </tr>
    <tr>
      <td><em>vds.filestor<s>.alldisks</s>.allthreads.deletebuckets<s>.sum</s>.latency.average</em></td>
      <td>Use .sum/.count instead</td>
    </tr>
    <tr>
      <td><em>vds.distributor.puts<s>.sum</s>.latency.average</em></td>
      <td>Use .sum/.count instead</td>
    </tr>
    <tr>
      <td><em>vds.distributor.removes<s>.sum</s>.latency.average</em></td>
      <td>Use .sum/.count instead</td>
    </tr>
    <tr>
      <td><em>vds.distributor.updates<s>.sum</s>.latency.average</em></td>
      <td>Use .sum/.count instead</td>
    </tr>
    <tr>
      <td><em>vds.distributor.gets<s>.sum</s>.latency.average</em></td>
      <td>Use .sum/.count instead</td>
    </tr>
    <tr>
      <td><em>vds.distributor.visitor<s>.sum</s>.latency.average</em></td>
      <td>Use .sum/.count instead</td>
    </tr>
  </tbody>
</table>



<h2 id="document-selection-exact-type-matching">Exact matching of document types in selection language</h2>
<p>
  The <a href="reference/document-select-language.html">document selection language</a> now
  uses <em>exact</em> matching for document types rather than <em>inheritance</em> ("is-a")
  matching.
</p>
<p>
  Example with two minimal document schemas:
</p>
<ul>
  <li><code>document my_doc_type {}</code></li>
  <li><code>document my_extended_doc_type inherits my_doc_type {}</code></li>
</ul>
<p>
  Previously, the selection expression <code>my_doc_type</code> would match both a document instance of
  type <code>my_doc_type</code> <em>and</em> <code>my_extended_doc_type</code>. It will now
  <em>only</em> match a document of type <code>my_doc_type</code>.
</p>

<h2 id="security">Security</h2>
<h3 id="strict-mode">Strict mode enabled by default</h3>
<p>
  <em>Strict mode</em> for request filtering in the jdisc container is enabled by default in Vespa 8.
  See documentation on the <a href="https://docs.vespa.ai/en/reference/services-http.html#filtering"><code>strict-mode</code></a>
  attribute in services.xml for details.
</p>

<h3 id="request-headers-for-remote-in-access-log">Request headers controlling remote host/port in access log</h3>
<p>
  The jdisc container will use the <em>X-Forwarded-For</em> and <em>X-Forwarded-Port</em> request headers to set the remote
  host and port respectively in the access log. The following request headers will no longer be handled by default:
</p>
<ul>
  <li>y-ra</li>
  <li>yahooremoteip</li>
  <li>client-ip</li>
  <li>y-rp</li>
</ul>

<h2 id="operating-system">Operating system support for Vespa artifacts</h2>
<h3 id="supported-rpm-os">RPMs</h3>
<p>
  The supported OS for Vespa RPMs will change from <a href="https://www.centos.org/centos-linux/">CentOS Linux 7</a> to
  <a href="https://www.centos.org/centos-stream/">CentOS Stream 8</a> for Vespa 8. RPMs will still be built
  and distributed on <a href="https://copr.fedorainfracloud.org/coprs/g/vespa/vespa/">Fedora Copr</a>. If you install Vespa
  RPMs you will have to upgrade your OS to <a href="https://www.centos.org/centos-stream/">CentOS Stream 8</a>.
</p>

<h3 id="supported-container-os">OCI containers (Docker containers)</h3>
<p>
  The base image used in our OCI containers will change from <a href="https://hub.docker.com/_/centos">docker.io/centos:7</a>
  to <a href="https://quay.io/repository/centos/centos?tab=tags">quay.io/centos/centos:stream8</a> for Vespa 8. This means that
  the container image will be built and tested on systems running kernel version <em>4.18.0</em> (current kernel for CentOS Stream 8).
  If you use our container image, you should upgrade the hosts running the containers to the same or a newer kernel version.
</p>

<h2 id="other-changes">Other changes</h2>

<h3 id="unknown-summary-classes">Unknown summary classes</h3>
<p>
  Queries that specify a non-existent <a href="document-summaries.html#summary-classes-in-queries">summary class</a>
  will now fail, instead of being rendered empty. Queries hitting multiple document types must use a summary class
  that exists in all of them
</p>

<h3 id="qrserver-service-name">The "qrserver" service name</h3>
<p>
  Vespa containers are in general using "container" as their service name. However, a container cluster that has
  declared neither <a href="reference/services-docproc.html">document-processing</a> nor
  <a href="reference/services-container.html#document-api">document-api</a> used to be named "qrserver".
  From Vespa 8, all container clusters will use the service name "container". This affects the output of all
  metrics APIs, as well as the Vespa log output.
</p>


<h3 id="container-access-logs">Container access logs</h3>
<p>
  The folder for container access logs has been moved from <code>$VESPA_HOME/logs/vespa/qrs/</code> to
  <code>$VESPA_HOME/logs/vespa/access/</code>.
</p>
<p>
  The default compression format has changed from gzip to zstd, see <a href="#changed-defaults">changed defaults</a>.
</p>


<h3 id="onnx-in-summary-features">ONNX output in summary features</h3>
<p>
  When defining an ONNX model output in summary features, Vespa 8 will ensure that the summary feature name is <code>onnx</code>
  rather than <code>onnxModel</code> as in previous version.
</p>


<h3 id="rankfeatures">Changes in rankfeatures</h3>
<p>
  Vespa can calculate and return all <a href="https://docs.vespa.ai/en/reference/query-api-reference.html#ranking.listFeatures">rank-features</a>
  in the <code>rankfeatures</code> summary field. Vespa 8 introduces some changes to this list:
</p>
<ul>
  <li><code>now</code> is removed</li>
  <li><code>bm25(field)</code> is added</li>
  <li><code>matches(field)</code> is added</li>
</ul>


<h3 id="storage-routing-policy">The "storage" message bus routing policy is removed</h3>
<p>
  The "storage" routing policy was removed in early Vespa 7, and clients specifying it have been forwarded to
  the content routing policy for backwards compatibility.  The forwarding is removed on Vespa 8 and clients needs
  be updated.
</p>
<p>
  Replace all usages of the "storage" policy with "content", which behaves identically.
</p>


<h3 id="vespa-dispatch-bin-process-is-removed">vespa-dispatch-bin process is removed</h3>
<p>
  The dispatch functionality is moved into the Vespa Container
  and the <em>vespa-dispatch-bin</em> process is removed.
  As this is not a public interface,
  the default was switched to <strong>not</strong> using vespa-dispatch-bin in Vespa-7.109.10.
  The process was removed in subsequent Vespa releases:
<table class="table">
  <tr>
    <td><a href="query-api.html">Dispatch</a></td>
    <td>Content cluster</td>
    <td>dynamically allocated in 19100 - 19899 range</td>
    <td>$VESPA_HOME/sbin/vespa-dispatch-bin</td>
    <td>Dispatcher, communicates between container and content nodes.
      Can be multi-level in a hierarchy</td>
  </tr>
</table>
<p>
  Rolling upgrade note: A rolling upgrade over Vespa-7.109.10 should work with no extra steps.
</p>

<h3 id="yql-statements-are-returned-without-semicolon">YQL statements are returned without semicolon</h3>
<p>
  When Vespa outputs an YQL statement, it will now not end the string by a semicolon.
  Terminating statements with semicolon continue to be optional and legal input.
</p>
<|MERGE_RESOLUTION|>--- conflicted
+++ resolved
@@ -126,15 +126,9 @@
 
   <tr>
     <td>
-<<<<<<< HEAD
       Fields of type <code>weightedset</code> has
       <a href="reference/default-result-format.html#inconsistent-weightedset-rendering">changed JSON rendering</a>
       in search results.
-=======
-      Fields of type <code>weightedset</code> have
-      <a href="legacy-v7-json-rendering.html#wset-rendering">changed
-      JSON rendering</a> in search results.
->>>>>>> 0cb818cb
     </td>
     <td>
       Add overrides in your query profile(s) for the <code>renderer.json.jsonWsets</code> parameter.
