--- conflicted
+++ resolved
@@ -1,315 +1,2 @@
-<<<<<<< HEAD
-dummy
-=======
----
-# Copyright Vespa.ai. Licensed under the terms of the Apache 2.0 license. See LICENSE in the project root.
-title: "Docker containers"
-redirect_from:
-- /documentation/docker-containers-in-production.html
-- /en/docker-containers-in-production.html
----
 
-<p>
-  This document describes tuning and adaptions for running Vespa Docker containers,
-  for developer use on laptop, and in production.
-</p>
-
-
-
-<h2 id="mounting-persistent-volumes">Mounting persistent volumes</h2>
-<p>
-  The <a href="../vespa-quick-start.html">quick start</a>
-  and <a href="/en/operations-selfhosted/multinode-systems.html#aws-ecs">AWS ECS multinode</a> guides
-  show how to run Vespa in Docker containers.
-  In these examples, all the data is stored inside the container - the data is lost if the container is deleted.
-  When running Vespa inside Docker containers in production,
-  volume mappings to the parent host should be added to persist data and logs.
-</p>
-<ul>
-  <li>/opt/vespa/var</li>
-  <li>/opt/vespa/logs</li>
-</ul>
-<pre>
-$ mkdir -p /tmp/vespa/var;  export VESPA_VAR_STORAGE=/tmp/vespa/var
-$ mkdir -p /tmp/vespa/logs; export VESPA_LOG_STORAGE=/tmp/vespa/logs
-$ docker run --detach --name vespa --hostname vespa-container \
-  --volume $VESPA_VAR_STORAGE:/opt/vespa/var \
-  --volume $VESPA_LOG_STORAGE:/opt/vespa/logs \
-  --publish 8080:8080 \
-  vespaengine/vespa
-</pre>
-
-
-
-<h2 id="start-vespa-container-with-vespa-user">Start Vespa container with Vespa user</h2>
-<p>
-  You can start the container directly as the <em>vespa</em> user.
-  The <em>vespa</em> user and group within the container
-  are configured with user id <em>1000</em> and group id <em>1000</em>.
-  The vespa user and group must be the owner of the <em>/opt/vespa/var</em>
-  and <em>/opt/vespa/logs</em> volumes that are mounted in the container for Vespa to start.
-  This is required for Vespa to create the required directories and files within those directories.
-</p>
-<p>
-  The start script will check that the correct owner uid and gid are set
-  and fail if the wrong user or group is set as the owner.
-</p>
-<p>
-  When using an isolated user namespace for the Vespa container you must set the uid and gid of the
-  directories on the host to the subordinate uid and gid depending on your mapping.
-  See the <a href="https://docs.docker.com/engine/security/userns-remap/">Docker documentation</a> for more details.
-</p>
-<pre>
-$ mkdir -p /tmp/vespa/var;  export VESPA_VAR_STORAGE=/tmp/vespa/var
-$ mkdir -p /tmp/vespa/logs; export VESPA_LOG_STORAGE=/tmp/vespa/logs
-$ sudo chown -R 1000:1000 $VESPA_VAR_STORAGE $VESPA_LOG_STORAGE
-$ docker run --detach --name vespa --user vespa:vespa --hostname vespa-container \
-  --volume $VESPA_VAR_STORAGE:/opt/vespa/var \
-  --volume $VESPA_LOG_STORAGE:/opt/vespa/logs \
-  --publish 8080:8080 \
-  vespaengine/vespa
-</pre>
-
-
-
-<h2 id="system-limits">System limits</h2>
-<p>
-  When Vespa starts inside Docker containers, the startup scripts will set
-  <a href="/en/operations-selfhosted/files-processes-and-ports.html#vespa-system-limits">system limits</a>.
-  Make sure that the environment starting the Docker engine is set up in such a way
-  that these limits can be set inside the containers.
-</p>
-<p>
-  For a CentOS/RHEL base host, Docker is usually started by
-  <a href="https://www.freedesktop.org/software/systemd/man/systemd.exec.html">systemd</a>.
-  In this case, <code>LimitNOFILE</code>, <code>LimitNPROC</code> and <code>LimitCORE</code>
-  should be set to meet the minimum requirements in
-  <a href="/en/operations-selfhosted/files-processes-and-ports.html#vespa-system-limits">system limits</a>.
-</p>
-<p>
-  In general when using Docker or Podman to run Vespa the <code>--ulimit</code> option should be used
-  to set limits according to <a href="/en/operations-selfhosted/files-processes-and-ports.html#vespa-system-limits">system limits</a>.
-  The <code>--pids-limit</code> should be set to unlimited (<code>-1</code> for Docker and <code>0</code> for Podman).
-</p>
-
-
-
-<h2 id="transparent-huge-pages">Transparent Huge Pages</h2>
-<p>
-  Vespa performance improves significantly by enabling
-  <a href="https://www.kernel.org/doc/html/latest/admin-guide/mm/transhuge.html">Transparent Huge Pages (THP)</a>,
-  especially for memory intensive applications with large dense tensors with concurrent query and write workloads.
-</p>
-<p>
-  One application improved query p99 latency from 950 ms to 150ms during concurrent query and write by enabling THP.
-  Using THP is even more important when running in virtualized environments like AWS and GCP due to nested page tables.
-</p>
-<p>
-  When running Vespa using the container image, <em>THP</em> settings need to be set on the base host OS (Linux).
-  The recommended settings are:
-</p>
-<pre>
-$ echo 1 >      /sys/kernel/mm/transparent_hugepage/khugepaged/defrag
-$ echo always > /sys/kernel/mm/transparent_hugepage/enabled
-$ echo never >  /sys/kernel/mm/transparent_hugepage/defrag
-</pre>
-<p>
-  To verify that the setting is active one should see that <em>AnonHugePages</em> is non-zero,
-  in this case 75 GB has been allocated using AnonHugePages.
-</p>
-<pre>
-$ cat /proc/meminfo |grep AnonHuge
-
-  AnonHugePages:  75986944 kB
-</pre>
-<p>
-  Note that the Vespa container needs to be restarted after modifying the base host OS settings
-  to make the changes effective.
-  Vespa uses <code>MADV_HUGEPAGE</code> for memory allocations done by the
-  <a href="../proton.html">content node process (proton)</a>.
-</p>
-
-
-
-<h2 id="controlling-which-services-to-start">Controlling which services to start</h2>
-<p>
-  The Docker image <em>vespaengine/vespa</em>'s
-  <a href="https://github.com/vespa-engine/docker-image/blob/master/include/start-container.sh">start script</a>
-  takes a parameter that controls which services are started inside the container.
-</p>
-<p>Starting a <em>configserver</em> container:</p>
-<pre>
-$ docker run &lt;other arguments&gt; \
-  --env VESPA_CONFIGSERVERS=&lt;comma separated list of config servers&gt; \
-  vespaengine/vespa <span class="pre-hilite">configserver</span>
-</pre>
-<p>Starting a <em>services</em> container (configserver will not be started):</p>
-<pre>
-$ docker run &lt;other arguments&gt; \
-  --env VESPA_CONFIGSERVERS=&lt;comma separated list of config servers&gt; \
-  vespaengine/vespa <span class="pre-hilite">services</span>
-</pre>
-<p>Starting a container with <em>both configserver and services</em>:</p>
-<pre>
-$ docker run &lt;other arguments&gt; \
-  --env VESPA_CONFIGSERVERS=&lt;comma separated list of config servers&gt; \
-  vespaengine/vespa <span class="pre-hilite">configserver,services</span>
-</pre>
-<p>
-  This is required in the case where the configserver container should run other services
-  like an adminserver or logserver (see <a href="../reference/services.html">services.html</a>)
-</p>
-<p>
-  If the <a href="/en/operations-selfhosted/files-processes-and-ports.html#environment-variables">VESPA_CONFIGSERVERS</a>
-  environment variable is not specified, it will be set to the container hostname,
-  also see <a href="/en/operations-selfhosted/node-setup.html#hostname">node setup</a>.
-</p>
-<p>
-  Use the <a href="https://github.com/vespa-engine/sample-apps/tree/master/examples/operations/multinode-HA">multinode-HA</a>
-  sample application as a blueprint for how to set up config servers and services.
-</p>
-
-
-
-<h2 id="graceful-stop">Graceful stop</h2>
-<p>
-  Stopping a running <em>vespaengine/vespa</em> container triggers a graceful shutdown,
-  which saves time when starting the container again
-  (i.e. data structures are flushed).
-  If the container is shutdown forcefully,
-  the content nodes might need to restore the state from the transaction log which might be time-consuming.
-  There is no chance of data loss or data corruption as the data is always written and sync'ed to persistent storage.
-</p>
-<p>
-  The default timeout for the Docker daemon to wait for the shutdown
-  might be too low for larger number of documents per node.
-  Below stop will wait at least 120 seconds before terminating the running container forcefully,
-  if the stop is successfully performed before the timeout has passed the command takes less than the timeout:
-</p>
-<pre>
-$ docker stop name -t 120
-</pre>
-<p>
-  It is also possible to configure the default Docker daemon timeout,
-  see <a href="https://docs.docker.com/engine/reference/commandline/dockerd/">--shutdown-timeout</a>.
-</p>
-
-
-
-<h2 id="memory">Memory</h2>
-<p>
-  The <a href="https://github.com/vespa-engine/sample-apps">sample applications</a>
-  and <a href="../getting-started.html">getting started guides</a>
-  indicates the minimum memory requirements for the Docker containers.
-</p>
-{% include note.html content="Too little memory is a very common problem when testing Vespa in Docker containers.
-Use the below to troubleshoot before making a support request, and also see the <a href='../faq.html'>FAQ</a>."%}
-<p>
-  As a rule of thumb, a single-node Vespa application requires minimum 4G for the Docker container.
-  Using <code>docker stats</code> can be useful to track memory usage:
-</p>
-<pre>
-$ docker stats
-
-CONTAINER ID   NAME      CPU %     MEM USAGE / LIMIT    MEM %     NET I/O           BLOCK I/O        PIDS
-589bf5801b22   node0     213.25%   697.3MiB / 3.84GiB   17.73%    14.2kB / 11.5kB   617MB / 976MB    253
-e108dde84679   node1     213.52%   492.7MiB / 3.84GiB   12.53%    15.7kB / 12.7kB   74.3MB / 924MB   252
-be43aacd0bbb   node2     191.22%   497.8MiB / 3.84GiB   12.66%    19.6kB / 21.6kB   64MB / 949MB     261
-</pre>
-<p>
-  It is not necessarily easy to verify that Vespa has started all services successfully.
-  Symptoms of errors due to insufficient memory vary, depending on where it fails.
-  Example: Inspect restart logs in a container named <em>vespa</em>,
-  running the <a href="../vespa-quick-start.html">quickstart</a> with only 2G:
-</p>
-<pre>
-$ docker exec -it vespa sh -c "/opt/vespa/bin/vespa-logfmt -S config-sentinel -c sentinel.sentinel.service"
-
-INFO    : config-sentinel  sentinel.sentinel.service	container: incremented restart penalty to 2.000 seconds
-INFO    : config-sentinel  sentinel.sentinel.service	container: incremented restart penalty to 6.000 seconds
-INFO    : config-sentinel  sentinel.sentinel.service	container: incremented restart penalty to 14.000 seconds
-INFO    : config-sentinel  sentinel.sentinel.service	container: incremented restart penalty to 30.000 seconds
-INFO    : config-sentinel  sentinel.sentinel.service	container: will delay start by 25.173 seconds
-INFO    : config-sentinel  sentinel.sentinel.service	container: incremented restart penalty to 62.000 seconds
-INFO    : config-sentinel  sentinel.sentinel.service	container: incremented restart penalty to 126.000 seconds
-INFO    : config-sentinel  sentinel.sentinel.service	container: will delay start by 119.515 seconds
-INFO    : config-sentinel  sentinel.sentinel.service	container: incremented restart penalty to 254.000 seconds
-INFO    : config-sentinel  sentinel.sentinel.service	container: incremented restart penalty to 510.000 seconds
-INFO    : config-sentinel  sentinel.sentinel.service	container: will delay start by 501.026 seconds
-INFO    : config-sentinel  sentinel.sentinel.service	container: incremented restart penalty to 1022.000 seconds
-INFO    : config-sentinel  sentinel.sentinel.service	container: incremented restart penalty to 1800.000 seconds
-INFO    : config-sentinel  sentinel.sentinel.service	container: will delay start by 1793.142 seconds
-</pre>
-<p>
-  Observe that the <em>container</em> service restarts in a loop, with increasing pause.
-</p>
-<p>
-  A common problem is <a href="/en/operations-selfhosted/configuration-server.html">config servers</a>
-  not starting or running properly due to lack of memory.
-  This manifests itself as nothing listening on 19071, or deployment failures.
-</p>
-<p>
-  Some guides / sample applications have specific configuration to minimize resource usage.
-  Example from <a href="https://github.com/vespa-engine/sample-apps/tree/master/examples/operations/multinode-HA">multinode-HA</a>:
-</p>
-<pre>
-$ docker run --detach --name node0 --hostname node0.vespanet \
-    -e VESPA_CONFIGSERVERS=node0.vespanet,node1.vespanet,node2.vespanet \
-    -e <span class="pre-hilite">VESPA_CONFIGSERVER_JVMARGS="-Xms32M -Xmx128M"</span>  \
-    -e <span class="pre-hilite">VESPA_CONFIGPROXY_JVMARGS="-Xms32M -Xmx32M"</span> \
-    --network vespanet \
-    --publish 19071:19071 --publish 19100:19100 --publish 19050:19050 --publish 20092:19092 \
-    vespaengine/vespa
-</pre>
-<p>
-  Here <a href="/en/operations-selfhosted/files-processes-and-ports.html#environment-variables">
-  VESPA_CONFIGSERVER_JVMARGS</a>
-  and <a href="/en/operations-selfhosted/files-processes-and-ports.html#environment-variables">
-  VESPA_CONFIGPROXY_JVMARGS</a>
-  are tweaked to the minimum for a functional test only.
-</p>
-{% include important.html content="For production use,
-do not set <code>VESPA_CONFIGSERVER_JVMARGS</code> and <code>VESPA_CONFIGPROXY_JVMARGS</code>
-unless you know what you are doing -
-the Vespa defaults are set for regular production use, and rarely needs changing."%}
-<p>
-  Container memory setting are done in <em>services.xml</em>, example from
-  <a href="https://github.com/vespa-engine/sample-apps/blob/master/examples/operations/multinode-HA/services.xml">
-    multinode-HA</a>:
-</p>
-<pre>
-&lt;container id="query" version="1.0"&gt;
-    &lt;nodes&gt;
-        <span class="pre-hilite">&lt;jvm options="-Xms32M -Xmx128M"/&gt;</span>
-        &lt;node hostalias="node6" /&gt;
-        &lt;node hostalias="node7" /&gt;
-</pre>
-<p>Make sure that the settings match the Docker container Vespa is running in.</p>
-<p>Also see <a href="/en/operations-selfhosted/node-setup.html#memory-settings">node memory settings</a> for more settings.</p>
-
-
-
-<h2 id="network">Network</h2>
-<p>
-  Vespa processes intercommunicate over both fixed and ephemeral ports -
-  in general, all ports must be accessible.
-  See <a href="../visiting.html#handshake-failed">example ephemeral use</a>.
-</p>
-<p>
-  Find an example application using a Docker network in
-  <a href="https://github.com/vespa-engine/sample-apps/tree/master/examples/operations/multinode-HA">multinode-HA</a>.
-</p>
-
-
-
-<h2 id="resource-usage">Resource usage</h2>
-<p>
-  Note that CPU usage will not be 0 even if there are 0 documents and 0 queries.
-  Starting the <em>vespaengine/vespa</em> container image means starting the
-  <a href="/en/operations-selfhosted/configuration-server.html">configuration server</a>
-  and the <a href="/en/operations-selfhosted/config-sentinel.html">configuration sentinel</a>.
-  When deploying an application, the sentinel starts the configured service processes,
-  and they all listen to work to do, changes in config and so forth.
-</p>
-<p>Therefore, an "idle" container instance consumes CPU and memory.</p>
->>>>>>> 2c24e4dc
+dummy