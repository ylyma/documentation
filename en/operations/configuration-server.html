--- conflicted
+++ resolved
@@ -78,12 +78,8 @@
 <p>
   For the system to tolerate <em>n</em> failures,
   <a href="#zookeeper">ZooKeeper</a> by design requires using <em>(2*n)+1</em> nodes.
-<<<<<<< HEAD
-  Consequently, only an odd numbers of nodes is useful, so you need minimum 3 nodes to have a fault-tolerant config system.
-=======
   Consequently, only an odd numbers of nodes is useful,
   so you need minimum 3 nodes to have a fault-tolerant config system.
->>>>>>> a750e3c2
 </p>
 <p>
   Even when using just one config server, the application will work if the server goes down
@@ -210,8 +206,7 @@
 
 <h2 id="scaling-up">Scaling up</h2>
 <p>
-<<<<<<< HEAD
-  Add config server nodes for increased fault tolerance.
+  Add a config server node for increased fault tolerance or when replacing a node.
   Read up on <a href="#zookeeper-configuration">ZooKeeper configuration</a> before continuing.
   Although it is <em>possible</em> to add more than one config server at a time,
   doing it one by one is recommended, to keep the ZooKeeper quorum intact.
@@ -219,54 +214,21 @@
 <p>
   Due to the ZooKeeper majority vote, use one or three config servers.
 </p>
-<p>
-  To <em>replace</em> config servers, the easiest way is to remove a server and add the new one with the same name -
-  updating <em>VESPA_CONFIGSERVERS</em> is then not needed, and no nodes need restarting.
-  If replacing <span style="text-decoration:underline;">all</span> config servers,
-  take care to restart the Vespa nodes before replacing all,
-  so nodes always point to a working config server -
-  see <a href="docker-containers.html#graceful-stop">graceful stop</a>.
-  If using new hostnames, run a sequence of adding and removing nodes.
-</p>
-<p>
-  Procedure to add a config server:
-</p>
-<ol>
-  <li>
-    Install Vespa on the new config server node.
-  </li>
-  <li>
-    Append the config server node's hostname to <em>VESPA_CONFIGSERVERS</em> on <em>all</em> nodes,
-    then (re)start all config servers in sequence to update the ZooKeeper config.
-    By appending, the current config server nodes keep their current ZooKeeper index.
-    Restart the existing config server(s) first.
-  </li>
-  <li>
-=======
-  Do this by adding nodes one by one. Add a config server node for increased fault tolerance or when replacing a node. Procedure:
-</p>
 <ol>
   <li>
     Install <em>vespa</em> on new config server node.
   </li><li>
-    Add config server node to <em>VESPA_CONFIGSERVERS</em> on all nodes (both config server nodes and other nodes)
+    Append the config server node's hostname to VESPA_CONFIGSERVERS on all nodes, then (re)start
+    all config servers in sequence to update the ZooKeeper config. By appending, the current
+    config server nodes keep their current ZooKeeper index. Restart the existing config server(s)
+    first. Config server will log which servers are configured when starting up to vespa log.
   </li><li>
-    Restart the config server on the original config server nodes and start it on the new one,
-    one at a time (if you want to verify that new config is in use, try using
-    <em>/opt/vespa/libexec/vespa/vespa-curl-wrapper https://localhost:19071/status| jq .configserverConfig.zookeeperserver</em>
-    after each restart to confirm that config servers are defined as expected).
-  </li><li>
->>>>>>> a750e3c2
     Update <em>services.xml</em> and <em>hosts.xml</em> with the new set of config servers,
     then <em>vespa-deploy prepare</em> and <em>vespa-deploy activate</em>.
   </li>
   <li>
-<<<<<<< HEAD
     Restart other nodes one by one to start using the new config servers.
     This will let the vespa nodes use the updated set of config servers.
-=======
-    Restart other nodes (all except config servers) one by one to start using the new config servers.
->>>>>>> a750e3c2
   </li>
 </ol>
 <p>
@@ -277,39 +239,15 @@
 
 <h2 id="scaling-down">Scaling down</h2>
 <p>
-<<<<<<< HEAD
   This is the inverse of scaling up, and the procedure is the same.
   Remove config servers from the end of <em>VESPA_CONFIGSERVERS</em>,
   and here one can remove two nodes in one go, if going from three to one.
 </p>
-=======
-  Remove a config server from a cluster:
-</p>
-<ol>
-  <li>
-    Remove config server node from <em>VESPA_CONFIGSERVERS</em> on <em>all</em> vespa nodes
-  </li>
-  <li>
-    Restart other nodes one by one to start using the new set of config servers.
-  </li>
-  <li>
-    Restart remaining config servers one by one.
-  </li><li>
-    Verify that these nodes have data, by using <em>vespa-get-config</em>
-    or <em>vespa-zkcli ls</em> (see below).
-    If they are blank, redo <em>vespa-deploy prepare</em> and <em>vespa-deploy activate</em>.
-    Also see <a href="#health-checks">health checks</a>.
-  </li><li>
-    Pull removed node from production.
-  </li>
-</ol>
->>>>>>> a750e3c2
-
 
 <h2 id="scaling-up">Replacing nodes</h2>
 <p>
   <li>Make sure to replace only one node at a time.</li>
-  <li>If you have less than 3 config servers you need to first scale up with a new node, then scale down by removing the old node. Repeat for each node you want to replace.</li>
+  <li>If you have only one config server you need to first scale up with a new node, then scale down by removing the old node.</li>
   <li>If you have 3 or more you can replace one of the old nodes in VESPA_CONFIGSERVERS with the new one instead of adding one, otherwise same procedure as
     in <a href="#scaling-up">Scaling up</a>. Repeat for each node you want to replace.</li>
 </h2>
@@ -550,12 +488,8 @@
     <th>ZooKeeper</th>
     <td>
       <p id="zookeeper-troubleshooting">
-<<<<<<< HEAD
         The following can be caused by a full disk on the config server, or clocks out of sync:
       </p>
-=======
-        The following can be caused by a full disk on the config server, or clocks out of sync:</p>
->>>>>>> a750e3c2
 <pre>
 at com.yahoo.vespa.zookeeper.ZooKeeperRunner.startServer(ZooKeeperRunner.java:92)
 Caused by: java.io.IOException: The accepted epoch, 10 is less than the current epoch, 48
