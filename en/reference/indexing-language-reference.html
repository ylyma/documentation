---
# Copyright Vespa.ai. All rights reserved.
title: "Indexing Language Reference"
redirect_from:
- /en/reference/advanced-indexing-language.html
---

<p>
This reference documents the full Vespa <em>indexing language</em>.
If more complex processing of input data is required, implement a
<a href="../document-processing.html">document processor</a>.
</p><p>
The indexing language is analogous to UNIX pipes, in that statements
consists of expressions separated by the <i>pipe</i> symbol
where the output of each expression is the input of the next.
Statements are terminated by semicolon and are independent of each
other (except when using variables).
</p>
<p>Find examples in the <a href="/en/indexing.html">indexing</a> guide.</p>



<h2 id="indexing-script">Indexing script</h2>
<p>
An indexing script is a sequence of <a href="#indexing-statement">indexing
statements</a> separated by a semicolon (<code>;</code>). A script is
executed statement-by-statement, in order, one document at a time.
</p><p>
Vespa derives one indexing script per search cluster based on the search
definitions assigned to that cluster. As a document is fed to a search
cluster, it passes through the corresponding
<a href="services-content.html#document-processing">indexing cluster</a>, which runs the
document through its indexing script.
Note that this also happens whenever the document is
<a href="../operations/reindexing.html">reindexed</a>, so expressions such as <a href="#now">now</a> must
be thought of as the time the document was (last) <em>indexed</em>, not when it was <em>fed</em>.
</p><p>
You can examine the indexing script generated for a specific search
cluster by retrieving the configuration of the indexing document processor.
</p>
<pre>
$ vespa-get-config -i search/cluster.&lt;cluster-name&gt; -n vespa.configdefinition.ilscripts
</pre>
<p>
The current <em>execution value</em> is set to <code>null</code> prior to
executing a statement.
</p>



<h2 id="indexing-statement">Indexing statement</h2>
<p>
An indexing statement is a sequence of <a href="#indexing-expression">indexing
expressions</a> separated by a pipe (<code>|</code>).
A statement is executed expression-by-expression, in order.
</p><p>
Within a statement, the execution value is passed from one expression to the next.
</p><p>
  The simplest of statements passes the value of an input field into an attribute:
</p>
<pre class="code">
input year | attribute year;
</pre>
<p>
The above statement consists of 2 expressions; <code>input year</code> and
<code>attribute year</code>. The former sets the execution value to the
value of the "year" field of the input document. The latter writes the
current execution value into the attribute "year".
</p>



<h2 id="indexing-expression">Indexing expression</h2>


<h3 id="primitives">Primitives</h3>

<p>
A string, numeric literal and true/false can be used as an expression to explicitly
  set the execution value. Examples: <code>"foo"</code>, <code>69</code>, <code>true</code>).
</p>

<h3 id="outputs">Outputs</h3>
<p>
An output expression is an expression that writes the current execution
value to a document field. These expressions also double as the indicator
for the type of field to construct (i.e. attribute, index or summary). It
is important to note that you <u>can not</u> assign different values to
the same field in a single document (e.g. <code>attribute | lowercase |
index</code> is <strong>illegal</strong> and will not deploy).
</p>
<table class="table">
  <thead>
  <tr>
    <th>Expression</th>
    <th>Description</th>
  </tr>
  </thead><tbody>
  <tr>
    <td><code>attribute</code></td>
    <td>
      Writes the execution value to the current field. During deployment,
      this indicates that the field should be stored as an attribute.
    </td>
  </tr>
  <tr>
    <td><code>index</code></td>
    <td>
      Writes the execution value to the current field. During deployment,
      this indicates that the field should be stored as an index field.
    </td>
  </tr>
  <tr>
    <td><code>summary</code></td>
    <td>
      Writes the execution value to the current field. During deployment,
      this indicates that the field should be included in the document
      summary.
    </td>
  </tr>
  </tbody>
</table>


<h3 id="arithmetics">Arithmetics</h3>
<p>
Indexing statements can contain any combination of arithmetic operations,
as long as the operands are numeric values. In case you need to convert
from string to numeric, or convert from one numeric type to another,
use the applicable <a href="#converter">converter</a> expression.
The supported arithmetic operators are:
</p>
<table class="table">
  <thead>
  <tr>
    <th>Operator</th>
    <th>Description</th>
  </tr>
  </thead><tbody>
  <tr>
    <td style="white-space: nowrap;"><code>&lt;lhs&gt; + &lt;rhs&gt;</code></td>
    <td>
      Sets the execution value to the result of adding of the execution
      value of the <code>lhs</code> expression with that of
      the <code>rhs</code> expression.
    </td>
  </tr>
  <tr>
    <td><code>&lt;lhs&gt; - &lt;rhs&gt;</code></td>
    <td>
      Sets the execution value to the result of subtracting of the execution
      value of the <code>lhs</code> expression with that of
      the <code>rhs</code> expression.
    </td>
  </tr>
  <tr>
    <td><code>&lt;lhs&gt; * &lt;rhs&gt;</code></td>
    <td>
      Sets the execution value to the result of multiplying of the execution
      value of the <code>lhs</code> expression with that of
      the <code>rhs</code> expression.
    </td>
  </tr>
  <tr>
    <td><code>&lt;lhs&gt; / &lt;rhs&gt;</code></td>
    <td>
      Sets the execution value to the result of dividing of the execution
      value of the <code>lhs</code> expression with that of
      the <code>rhs</code> expression.
    </td>
  </tr>
  <tr>
    <td><code>&lt;lhs&gt; % &lt;rhs&gt;</code></td>
    <td>
      Sets the execution value to the remainder of dividing the execution
      value of the <code>lhs</code> expression with that of
      the <code>rhs</code> expression.
    </td>
  </tr>
  <tr>
    <td><code>&lt;lhs&gt; . &lt;rhs&gt;</code></td>
    <td>
      Sets the execution value to the concatenation of the execution value
      of the <code>lhs</code> expression with that of the <code>rhs</code>
      expression. If <em>both</em> <code>lhs</code> and <code>rhs</code> are
      collection types, this operator will append <code>rhs</code>
      to <code>lhs</code> (if any operand is null, it is treated as an empty
      collection). If not, this operator concatenates the string
      representations of <code>lhs</code> and <code>rhs</code> (if any
      operand is null, the result is null).
    </td>
  </tr>
  </tbody>
</table>
<p id="parenthesis">
  You may use parenthesis to declare precedence of execution (e.g. <code>(1
  + 2) * 3</code>). This also works for more advanced array concatenation
  statements such as <code>(input str_a | split ',') . (input str_b | split
  ',') | index arr</code>.
</p>


<<<<<<< HEAD
<h3 id="converter">Converters</h3>
=======

<h3 id="converters">Converters</h3>
>>>>>>> 8ec224a9

<p>These expressions lets you convert from one data type to another.</p>

<table class="table">
  <thead>
  <tr>
    <th>Converter</th>
    <th>Input</th>
    <th>Output</th>
    <th>Description</th>
  </tr>
  </thead><tbody>
<tr>
  <td><code>binarize [threshold]</code></td>
  <td>Any tensor</td>
  <td>Any tensor</td>
  <td>
    <p id="binarize">
      Replaces all values in a tensor by 0 or 1.
      This takes an optional argument specifying the threshold a value needs to be larger than to be
      replaced by 1 instead of 0. The default threshold is 0.
      This is useful to create a suitable input to <a href="#pack_bits">pack_bits</a>.
    </p>
  </td>
</tr>
<tr>
  <td><code>embed [id]</code></td>
  <td>String</td>
  <td>A tensor</td>
  <td><p id="embed">Invokes an <a href="../embedding.html">embedder</a> to convert a text to one or more vector embeddings.
      The type of the output tensor is what is required by the following expression (as supported by the specific embedder).
      Arguments are given space separated, as in <code>embed colbert chunk</code>.
      The first argument is the id of the embedder, and can be omitted when only one is configured.
      Any additional arguments are passed to the embedder implementation.</p></td>
</tr>
<tr>
  <td><code>hash</code></td>
  <td>String</td>
  <td>int or long</td>
  <td><p id="hash">Converts the input to a hash value (using SipHash).
      The hash will be int or long depending on the target field.</p></td>
</tr>
<tr>
    <td><code>pack_bits</code></td>
    <td>A tensor</td>
    <td>A tensor</td>
    <td>
      <p id="pack_bits">
        Packs the values of a binary tensor into bytes with 1 bit per value in big-endian order.
      </p>
      <p>
        The input tensor must:
      <ul>
        <li>Only have values that are 0 or 1</li>
        <li>Have a single dense dimension</li>
      </ul>
      It can have any value type and any number of sparse dimensions.
      </p>
      <p>
        The output tensor will have:
      <ul>
        <li><code>int8</code> as the value type.</li>
        <li>The dense dimension size divided by 8 (rounded upwards to integer).</li>
        <li>The same sparse dimensions as before.</li>
      </ul>
      The resulting tensor can be unpacked during ranking using
      <a href="ranking-expressions.html#unpack-bits">unpack_bits</a>.
      A tensor can be converted to binary form suitable as input to this by the
      <a href="#binarize">binarize function</a>.
      </p>
    </td>
  </tr>
  <tr>
    <td><code>to_array</code></td>
    <td>Any</td>
    <td>Array&lt;inputType&gt;</td>
    <td><p id="to_array">Converts the execution value to a single-element array.</p></td>
  </tr>
  <tr>
    <td><code>to_byte</code></td>
    <td>Any</td>
    <td>Byte</td>
    <td>
      <p id="to_byte">
      Converts the execution value to a byte. This will throw a
      NumberFormatException if the string representation of the execution
      value does not contain a parseable number.</p>
    </td>
  </tr>
  <tr>
    <td><code>to_double</code></td>
    <td>Any</td>
    <td>Double</td>
    <td>
      <p id="to_double">
      Converts the execution value to a double. This will throw a
      NumberFormatException if the string representation of the execution
      value does not contain a parseable number.
      </p>
    </td>
  </tr>
  <tr>
    <td><code>to_float</code></td>
    <td>Any</td>
    <td>Float</td>
    <td>
      <p id="to_float">
      Converts the execution value to a float. This will throw a
      NumberFormatException if the string representation of the execution
      value does not contain a parseable number.</p>
    </td>
  </tr>
  <tr>
    <td><code>to_int</code></td>
    <td>Any</td>
    <td>Integer</td>
    <td>
      <p id="to_int">
      Converts the execution value to an int. This will throw a
      NumberFormatException if the string representation of the execution
      value does not contain a parseable number.</p>
    </td>
  </tr>
  <tr>
    <td><code>to_long</code></td>
    <td>Any</td>
    <td>Long</td>
    <td>
      <p id="to_long">
      Converts the execution value to a long. This will throw a
      NumberFormatException if the string representation of the execution
      value does not contain a parseable number.</p>
    </td>
  </tr>
  <tr>
    <td><code>to_bool</code></td>
    <td>Any</td>
    <td>Bool</td>
    <td>
      <p id="to_bool">
      Converts the execution value to a boolean type.
      If the input is a string it will become true if it is not empty.
      If the input is a number it will become true if it is != 0.</p>
    </td>
  </tr>
  <tr>
    <td><code>to_pos</code></td>
    <td>String</td>
    <td>Position</td>
    <td>
      <p id="to_post">
      Converts the execution value to a position struct. The input format
      must be either a) <code>[N|S]&lt;val&gt;;[E|W]&lt;val&gt;</code>, or
      b) <code>x;y</code>.</p>
    </td>
  </tr>
  <tr>
    <td><code>to_string</code></td>
    <td>Any</td>
    <td>String</td>
    <td><p id="to_string">Converts the execution value to a string.</p></td>
  </tr>
  <tr>
    <td><code>to_uri</code></td>
    <td>String</td>
    <td>Uri</td>
    <td><p id="to_uri">Converts the execution value to a URI struct</p></td>
  </tr>
  <tr>
    <td><code>to_wset</code></td>
    <td>Any</td>
    <td>WeightedSet&lt;inputType&gt;</td>
    <td>
      <p id="to_wset">
      Converts the execution value to a single-element weighted set with
      default weight.</p>
    </td>
  </tr>
  <tr>
    <td><code>to_epoch_second</code></td>
    <td>String</td>
    <td>Long</td>
    <td>
      <p id="to_epoch_second">
      Converts an ISO-8601 instant formatted String to Unix epoch (or Unix time or POSIX time or Unix timestamp) which
      is the number of seconds elapsed since January 1, 1970 UTC. The converter uses
      <a href="https://docs.oracle.com/en/java/javase/20/docs/api/java.base/java/time/Instant.html#parse(java.lang.CharSequence)">
        java.time.Instant.parse
      </a> to parse the input string value. This will throw a DateTimeParseException if the input cannot be parsed. Examples:
      <ul>
        <li><code>2023-12-24T17:00:43.000Z</code> is converted to <code>1703437243L</code></li>
        <li><code>2023-12-24T17:00:43Z</code> is converted to <code>1703437243L</code></li>
        <li><code>2023-12-24T17:00:43.431Z</code> is converted to <code>1703437243L</code></li>
        <li><code>2023-12-24T17:00:43.431+00:00</code> is converted to <code>1703437243L</code></li>
    </ul>
    </p>
    </td>
  </tr>
  </tbody>
</table>


<h3 id="other-expressions">Other expressions</h3>
<p>
The following are the unclassified expressions available:
</p>
<table class="table">
  <thead>
  <tr>
    <th>Expression</th><th>Description</th>
  </tr>
  </thead><tbody>
  <tr>
    <td><code>_</code></td>
    <td><p id="_">Returns the current execution value. This is useful e.g to prepend some other value to the current execution value,
                  see <a href="/en/indexing.html#execution-value-example">this example</a>.
    </p></td>
  </tr>
  <tr>
    <td><code>attribute &lt;fieldName&gt;</code></td>
    <td><p id="attribute">Writes the execution value to the named attribute field.</p></td>
  </tr>
  <tr>
    <td><code>base64decode</code></td>
    <td>
      <p id="base64decode">
      If the execution value is a string, it is base-64 decoded to a long integer.
      If it is not a string, the execution value is set to <code>Long.MIN_VALUE</code>.
      </p>
    </td>
  </tr>
  <tr>
    <td><code>base64encode</code></td>
    <td>
      <p id="base64encode">
      If the execution value is a long integer, it is base-64 encoded to a string.
      If it is not a long integer, the execution value is set to <code>null</code>.
      </p>
    </td>
  </tr>
  <tr>
    <td><code>echo</code></td>
    <td>
      <p id="echo">Prints the execution value to standard output, for debug purposes.</p>
    </td>
  </tr>
  <tr>
    <td><code>flatten</code></td>
    <td>
      <p id="flatten"></p>
      {% include deprecated.html content='Use <a href="/en/reference/schema-reference.html#tokens">tokens</a>
         in the schema instead.' %}
    </td>
  </tr>
  <tr>
    <td><code>for_each { &lt;script&gt; }</code></td>
    <td>
      <p id="for_each">
      Executes the given indexing script for each element in the execution value.
      Here, element refers to each element in a collection, or each field value in a struct.
      </p>
    </td>
  </tr>
  <tr>
    <td><code>get_field &lt;fieldName&gt;</code></td>
    <td>
      <p id="get_field">
      Retrieves the value of the named field from the execution value
      (which needs to be either a document or a struct),
      and sets it as the new execution value.
      </p>
    </td>
  </tr>
  <tr>
    <td><code>get_var &lt;varName&gt;</code></td>
    <td>
      <p id="get_var">
      Retrieves the value of the named variable from the execution context and sets it as the execution value.
      Note that variables are scoped to the indexing script of the current field.
      </p>
    </td>
  </tr>
  <tr>
    <td><code>hex_decode</code></td>
    <td>
      <p id="hex_decode">
      If the execution value is a string, it is parsed as a long integer in base-16.
      If it is not a string, the execution value is set to <code>Long.MIN_VALUE</code>.
      </p>
    </td>
  </tr>
  <tr>
    <td><code>hex_encode</code></td>
    <td>
      <p id="hex_encode">
      If the execution value is a long integer,
      it is converted to a string representation of an unsigned integer in base-16.
      If it is not a long integer, the execution value is set to <code>null</code>.
      </p>
    </td>
  </tr>
  <tr>
    <td><code>hostname</code></td>
    <td>
      <p id="hostname">Sets the execution value to the name of the host computer.</p>
    </td>
  </tr>
  <tr>
    <td><code>
      if&nbsp;(&lt;left&gt;&nbsp;&lt;cmp&gt;&nbsp;&lt;right&gt;)&nbsp;{<br/>
      &nbsp;&nbsp;&nbsp;&nbsp;&lt;trueScript&gt;<br />
      }<br />
      [&nbsp;else&nbsp;{&nbsp;&lt;falseScript&gt;&nbsp;}&nbsp;]
    </code></td>
    <td>
      <p id="if">
      Executes the <code>trueScript</code> if the conditional evaluates to true,
      or the <code>falseScript</code> if it evaluates to false.
      If either <code>left</code> or <code>right</code> is null, no expression is executed.
      The value produced is the value returned from the chosen branch, and these must
      produce values of compatible types (or none).
      </p>
    </td>
  </tr>
  <tr>
    <td><code>index &lt;fieldName&gt;</code></td>
    <td><p id="index">Writes the execution value to the named index field.</p></td>
  </tr>
  <tr>
    <td><code>input &lt;fieldName&gt;</code></td>
    <td>
      <p id="input">
      Retrieves the value of the named field from the document and sets it as the execution value.
      The field name may contain '.' characters to retrieve nested struct fields.
      </p>
    </td>
  </tr>
  <tr>
    <td><code>join "&lt;delim&gt;"</code></td>
    <td>
      <p id="join">
      Creates a single string by concatenating the string representation of
      each array element of the execution value.
      This function is useful or indexing data from a <a href="../schemas.html#field">multivalue</a> field
      into a singlevalue field.
      </p>
    </td>
  </tr>
  <tr>
    <td><code>lowercase</code></td>
    <td><p id="lowercase">Lowercases all the strings in the execution value.</p></td>
  </tr>
  <tr>
    <td><code>ngram &lt;size&gt;</code></td>
    <td>
      <p id="ngram">Adds ngram annotations to all strings in the execution value.</p>
    </td>
  </tr>
  <tr>
    <td><code>normalize</code></td>
    <td>
    <p id="normalize">
      <a href="../linguistics.html#normalization">normalize</a> the input data.
      The corresponding query command for this function is <code>normalize</code>.
    </p>
    </td>
  </tr>
  <tr>
    <td><code>now</code></td>
    <td>
      <p id="now">
      Outputs the current system clock time as a UNIX timestamp,
      i.e. seconds since 0 hours, 0 minutes, 0 seconds, January 1, 1970, Coordinated Universal Time (Epoch).
      </p>
    </td>
  </tr>
  <tr>
    <td><code>random [ &lt;max&gt; ]</code></td>
    <td>
      <p id="random">
        Returns a random integer value.
        Lowest value is 0 and the highest value is determined either by the argument or,
        if no argument is given, the execution value.
      </p>
    </td>
  </tr>
  <tr>
  <td><code>
    sub-expression1 || sub-expression2 || ...
  </code></td>
  <td>
    <p id="choice">
      Returns the value of the first alternative sub-expression which returns a non-null value.
      See <a href="/en/indexing.html#choice-example">this example</a>.
    </p>
  </td>
  </tr>
  <tr>
    <td><code>
      select_input&nbsp;{ <br />
      (&nbsp;case&nbsp;&lt;fieldName&gt;:&nbsp;&lt;statement&gt;;&nbsp;)* <br />
      }
    </code></td>
    <td>
      <p id="select_input">
      Performs the statement that corresponds to the <strong>first</strong> named
      field that is not empty (see <a href="/en/indexing.html#select-input-example">example</a>).
      </p>
    </td>
  </tr>
  <tr>
    <td><code>set_language</code></td>
    <td>
      <p id="set_language">
      Sets the language of this document to the string representation of the execution value.
      Parses the input value as an RFC 3066 language tag,
      and sets that language for the current document.
      This affects the behavior of the <a href="../linguistics.html#tokenization">tokenizer</a>.
      The recommended use is to have one field in the document containing the language code,
      and that field should be the <strong>first</strong> field in the document,
      as it will only affect the fields defined <strong>after</strong> it in the schema.
      Read <a href="../linguistics.html">linguistics</a>
      for more information on how language settings are applied.
      </p>
    </td>
  </tr>
  <tr>
    <td><code>set_var &lt;varName&gt;</code></td>
    <td>
      <p id="set_var">
      Writes the execution value to the named variable.
      Note that variables are scoped to the indexing script of the current field.
      </p>
    </td>
  </tr>
  <tr>
    <td><code>substring &lt;from&gt; &lt;to&gt;</code></td>
    <td>
      <p id="substring">
      Replaces all strings in the execution value by a substring of the respective value.
      The arguments are inclusive-from and exclusive-to.
      Both arguments are clamped during execution to avoid going out of bounds.
      </p>
    </td>
  </tr>
  <tr>
    <td><code>split &lt;regex&gt;</code></td>
    <td>
      <p id="split">
      Splits the string representation of the execution value into a string array using the given regex pattern.
      This function is useful for creating <a href="../schemas.html#field">multivalue</a>
      fields such as an integer array out of a string of comma-separated numbers.
      </p>
    </td>
  </tr>
  <tr>
    <td><code>summary &lt;fieldName&gt;</code></td>
    <td>
      <p id="summary">
      Writes the execution value to the named summary field.
      Summary fields of type string are limited to 64 kB. <!-- ToDo: check -->
      If a larger string is stored, the indexer will issue a warning and truncate the value to 64 kB.
      </p>
    </td>
  </tr>
  <tr>
    <td><code>
      switch&nbsp;{ <br />
      (&nbsp;case&nbsp;'&lt;value&gt;':&nbsp;&lt;caseStatement&gt;;&nbsp;)* <br />
      [&nbsp;default:&nbsp;&lt;defaultStatement&gt;;&nbsp;] <br />
      }
    </code></td>
    <td>
      <p id="switch">
      Performs the statement of the case whose value matches the string
      representation of the execution value (see <a href="/en/indexing.html#switch-example">example</a>).
      </p>
    </td>
  </tr>
  <tr>
    <td><code>tokenize [ normalize ] [ stem ]</code></td>
    <td>
      <p id="tokenize">
      Adds linguistic annotations to all strings in the execution value.
      Read <a href="../linguistics.html">linguistics</a> for more information.
      </p>
    </td>
  </tr>
  <tr>
    <td><code>trim</code></td>
    <td>
      <p id="trim">Removes leading and trailing whitespace from all strings in the execution value.</p>
    </td>
  </tr>
  <tr>
    <td><code>uri</code></td>
    <td>
      <p id="uri">
      Converts all strings in the execution value to a URI struct.
      If a string could not be converted, it is removed.
      </p>
    </td>
  </tr>
  </tbody>
</table><|MERGE_RESOLUTION|>--- conflicted
+++ resolved
@@ -200,12 +200,7 @@
 </p>
 
 
-<<<<<<< HEAD
-<h3 id="converter">Converters</h3>
-=======
-
 <h3 id="converters">Converters</h3>
->>>>>>> 8ec224a9
 
 <p>These expressions lets you convert from one data type to another.</p>
 
