--- conflicted
+++ resolved
@@ -252,19 +252,12 @@
     <td>root</td>
     <td>no</td>
     <td>String</td>
-<<<<<<< HEAD
     <td>
-      <p id="id">String or URI identifying the hit, document or other data type.
-      The content of this field is not guaranteed to be meaningful,
-      it is only used as a unique hit identifier for the current result set -
-      refer to <a href="https://github.com/vespa-engine/vespa/issues/22132">#22132</a> for details.
-      Also see the <a href="../document-v1-api-guide.html#troubleshooting">/document/v1/ guide</a>.</p>
-=======
-    <td>String identifying the hit, document or other data type.
+      <p id="id">String identifying the hit, document or other data type.
       For document hits, this is the full string document id if the hit is filled with a
       document summary from disk. If it is not filled or only filled with data from memory (attributes),
       it is an internally generated unique id on the form "index:[source]/[node-index]/[hex-gid]".
->>>>>>> 4783576f
+      Also see the <a href="../document-v1-api-guide.html#troubleshooting">/document/v1/ guide</a>.</p>
     </td>
   </tr>
   <tr>
