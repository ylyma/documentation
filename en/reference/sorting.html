--- conflicted
+++ resolved
@@ -141,25 +141,6 @@
 </p>
 
 
-<<<<<<< HEAD
-
-<h2 id="optimization-causing-incorrect-total-hit-count">Optimization causing incorrect total hit count</h2>
-<p>
-  When sorting on a single-value numeric attribute with <a href="../attributes.html#fast-search">fast-search</a>,
-  Vespa will by default activate an optimization which makes delivering sorted results much faster,
-  but has the disadvantage of leading to inaccurate total hit counts.
-  This optimization sets the primary sorting attribute as the
-  <a href="query-api-reference.html#ranking.matchphase.attribute">match phase attribute</a>, and
-  <a href="query-api-reference.html#ranking.matchphase.maxhits">match phase maxHits</a> equal to
-  <code>max(10000, maxHits+maxOffset)</code>, see
-  <a href="query-api-reference.html#hits">maxHits</a> and
-  <a href="query-api-reference.html#offset">maxOffset</a> for how to configure.
-</p>
-<p>
-  To disable this optimization,
-  set the query parameter <code>sorting.degrading</code> to false
-  (in the request or a <a href="../query-profiles.html">query profile</a>).
-=======
 <h3 id="optimization-causing-incorrect-total-hit-count">Optimization causing incorrect total hit count</h3>
 <p>
   When sorting on a single-value numeric attribute with <a href="../attributes.html#fast-search">fast-search</a>
@@ -169,9 +150,7 @@
   set the query parameter <code>sorting.degrading</code> to false
   (in the request or a <a href="../query-profiles.html">query profile</a>).
   See the <a href="query-api-reference.html#sorting.degrading">reference</a> for details.
->>>>>>> 17a76490
 </p>
-<!-- ToDo: sorting.degrading is not in reference/query-api-reference.html! -->
 
 
 
