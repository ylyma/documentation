--- conflicted
+++ resolved
@@ -73,20 +73,17 @@
         <li><b>Command line</b>: Pass the <code>--xmloutput</code> option.
     </td>
   </tr>
-<<<<<<< HEAD
   <tr>
     <!-- TODO -->
     <td>Query timeout changed from 5000 ms to 500 ms.
     <td>Set the <a href="reference/search-api-reference.html#timeout">timeout</a> parameter explicitly in requests or query profiles.
-=======
-
+  </tr>
   <tr>
     <!-- TODO -->
     <td>The default access log format is changed to <a href="logging-in-json-format.html">JSON</a>.</td>
     <td>To keep the old proprietary format, set accesslog type=vespa in services.xml
       as described in <a href="reference/services-container.html#accesslog">the accesslog reference</a>.
   </tr>
->>>>>>> f4cc600f
   </tbody>
 </table>
 
