--- conflicted
+++ resolved
@@ -352,14 +352,9 @@
         <strong>Note:</strong> Messages can be re-sent by Vespa's Message Bus.
         This can cause unexpected results for all operations except <em>assign</em> and <em>remove</em>!
         If greater consistency is needed,
-<<<<<<< HEAD
-        use a <a href="#conditional-updates-test-and-set">conditional update</a> instead.</li>
+        use a <a href="#test-and-set">conditional update</a> instead.</li>
       <li><em>Remove</em>: Remove a value from a field.</li>
-      <li><em>Modify</em>: Modify cells in tensor.s</li>
-=======
-        use a <a href="#test-and-set">conditional update</a> instead.</li>
-      <li><em>Remove</em>: Remove a value from a field</li>
->>>>>>> 2e67b0c4
+      <li><em>Modify</em>: Modify cells in tensors.</li>
     </ul>
   </li>
 </ul>
